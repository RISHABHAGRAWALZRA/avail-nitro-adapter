// Copyright 2022, Offchain Labs, Inc.
// For license information, see https://github.com/nitro/blob/master/LICENSE

package arbstate

import (
	"bytes"
	"context"
	"errors"
	"testing"

	"github.com/ethereum/go-ethereum/common"
	"github.com/offchainlabs/nitro/arbos/arbostypes"
)

type multiplexerBackend struct {
	batchSeqNum           uint64
	batch                 []byte
	delayedMessage        []byte
	positionWithinMessage uint64
}

func (b *multiplexerBackend) PeekSequencerInbox() ([]byte, common.Hash, error) {
	if b.batchSeqNum != 0 {
		return nil, common.Hash{}, errors.New("reading unknown sequencer batch")
	}
	return b.batch, common.Hash{}, nil
}

func (b *multiplexerBackend) GetSequencerInboxPosition() uint64 {
	return b.batchSeqNum
}

func (b *multiplexerBackend) AdvanceSequencerInbox() {
	b.batchSeqNum++
}

func (b *multiplexerBackend) GetPositionWithinMessage() uint64 {
	return b.positionWithinMessage
}

func (b *multiplexerBackend) SetPositionWithinMessage(pos uint64) {
	b.positionWithinMessage = pos
}

func (b *multiplexerBackend) ReadDelayedInbox(seqNum uint64) (*arbostypes.L1IncomingMessage, error) {
	if seqNum != 0 {
		return nil, errors.New("reading unknown delayed message")
	}
	msg, err := arbostypes.ParseIncomingL1Message(bytes.NewReader(b.delayedMessage), nil)
	if err != nil {
		// The bridge won't generate an invalid L1 message,
		// so here we substitute it with a less invalid one for fuzzing.
		msg = &arbostypes.TestIncomingMessageWithRequestId
	}
	return msg, nil
}

func FuzzInboxMultiplexer(f *testing.F) {
	f.Fuzz(func(t *testing.T, seqMsg []byte, delayedMsg []byte) {
		if len(seqMsg) < 40 {
			return
		}
		backend := &multiplexerBackend{
			batchSeqNum:           0,
			batch:                 seqMsg,
			delayedMessage:        delayedMsg,
			positionWithinMessage: 0,
		}
<<<<<<< HEAD
		multiplexer := NewInboxMultiplexer(backend, 0, nil, nil, nil, KeysetValidate)
=======
		multiplexer := NewInboxMultiplexer(backend, 0, nil, KeysetValidate)
>>>>>>> 26fad6f7
		_, err := multiplexer.Pop(context.TODO())
		if err != nil {
			panic(err)
		}
	})
}<|MERGE_RESOLUTION|>--- conflicted
+++ resolved
@@ -67,11 +67,7 @@
 			delayedMessage:        delayedMsg,
 			positionWithinMessage: 0,
 		}
-<<<<<<< HEAD
-		multiplexer := NewInboxMultiplexer(backend, 0, nil, nil, nil, KeysetValidate)
-=======
-		multiplexer := NewInboxMultiplexer(backend, 0, nil, KeysetValidate)
->>>>>>> 26fad6f7
+		multiplexer := NewInboxMultiplexer(backend, 0, nil, nil, KeysetValidate)
 		_, err := multiplexer.Pop(context.TODO())
 		if err != nil {
 			panic(err)
