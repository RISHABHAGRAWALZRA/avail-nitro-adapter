--- conflicted
+++ resolved
@@ -216,17 +216,11 @@
 				}
             }
         },
-<<<<<<< HEAD
         "execution" : {
             "sequencer": {
                 "enable": false
             },
         },
-        "init": {
-            "dev-init": "true"
-        },
-=======
->>>>>>> 78ff09c3
         "persistent": {
             "chain": "local"
         },
