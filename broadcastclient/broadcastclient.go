// Copyright 2021-2022, Offchain Labs, Inc.
// For license information, see https://github.com/nitro/blob/master/LICENSE

package broadcastclient

import (
	"context"
	"crypto/tls"
	"encoding/json"
	"io"
	"net"
	"net/http"
	"strconv"
	"strings"
	"sync"
	"sync/atomic"
	"time"

	"github.com/gobwas/ws"
	"github.com/pkg/errors"
	flag "github.com/spf13/pflag"

	"github.com/ethereum/go-ethereum/log"

	"github.com/offchainlabs/nitro/arbutil"
	"github.com/offchainlabs/nitro/broadcaster"
	"github.com/offchainlabs/nitro/util/signature"
	"github.com/offchainlabs/nitro/util/stopwaiter"
	"github.com/offchainlabs/nitro/wsbroadcastserver"
)

type FeedConfig struct {
	Output wsbroadcastserver.BroadcasterConfig `koanf:"output"`
	Input  Config                              `koanf:"input"`
}

func FeedConfigAddOptions(prefix string, f *flag.FlagSet, feedInputEnable bool, feedOutputEnable bool) {
	if feedInputEnable {
		ConfigAddOptions(prefix+".input", f)
	}
	if feedOutputEnable {
		wsbroadcastserver.BroadcasterConfigAddOptions(prefix+".output", f)
	}
}

var FeedConfigDefault = FeedConfig{
	Output: wsbroadcastserver.DefaultBroadcasterConfig,
	Input:  DefaultConfig,
}

type Config struct {
	RequireSignature bool          `koanf:"require-signature"`
	Timeout          time.Duration `koanf:"timeout"`
	URLs             []string      `koanf:"url"`
}

func (c *Config) Enable() bool {
	return len(c.URLs) > 0 && c.URLs[0] != ""
}

func ConfigAddOptions(prefix string, f *flag.FlagSet) {
	f.Bool(prefix+".require-signature", DefaultConfig.RequireSignature, "require all feed messages to be signed")
	f.Duration(prefix+".timeout", DefaultConfig.Timeout, "duration to wait before timing out connection to sequencer feed")
	f.StringSlice(prefix+".url", DefaultConfig.URLs, "URL of sequencer feed source")
}

var DefaultConfig = Config{
	RequireSignature: false,
	URLs:             []string{""},
	Timeout:          20 * time.Second,
}

var DefaultTestConfig = Config{
	RequireSignature: true,
	URLs:             []string{""},
	Timeout:          200 * time.Millisecond,
}

type TransactionStreamerInterface interface {
	AddBroadcastMessages(feedMessages []*broadcaster.BroadcastFeedMessage) error
}

type BroadcastClient struct {
	stopwaiter.StopWaiter

	config       Config
	websocketUrl string
	nextSeqNum   arbutil.MessageIndex
	sigVerifier  *signature.Verifier

	chainId uint64

	// Protects conn and shuttingDown
	connMutex sync.Mutex
	conn      net.Conn

	retryCount int64

	// Access atomically
	errorCount int32

	retrying                        bool
	shuttingDown                    bool
	ConfirmedSequenceNumberListener chan arbutil.MessageIndex
	txStreamer                      TransactionStreamerInterface
	fatalErrChan                    chan error
}

var ErrIncorrectFeedServerVersion = errors.New("incorrect feed server version")
var ErrIncorrectChainId = errors.New("incorrect chain id")

func NewBroadcastClient(
	config Config,
	websocketUrl string,
	chainId uint64,
	currentMessageCount arbutil.MessageIndex,
	txStreamer TransactionStreamerInterface,
<<<<<<< HEAD
	feedErrChan chan error,
	sigVerifier *signature.Verifier,
=======
	fatalErrChan chan error,
>>>>>>> 9779daba
) *BroadcastClient {
	return &BroadcastClient{
		config:       config,
		websocketUrl: websocketUrl,
		chainId:      chainId,
		nextSeqNum:   currentMessageCount,
		txStreamer:   txStreamer,
<<<<<<< HEAD
		feedErrChan:  feedErrChan,
		sigVerifier:  sigVerifier,
	}
}

func (bc *BroadcastClient) GetErrorCount() int32 {
	return atomic.LoadInt32(&bc.errorCount)
=======
		fatalErrChan: fatalErrChan,
	}
>>>>>>> 9779daba
}

func (bc *BroadcastClient) Start(ctxIn context.Context) {
	bc.StopWaiter.Start(ctxIn)
	bc.LaunchThread(func(ctx context.Context) {
		for {
			earlyFrameData, err := bc.connect(ctx, bc.nextSeqNum)
			if errors.Is(err, ErrIncorrectChainId) || errors.Is(err, ErrIncorrectFeedServerVersion) {
				bc.fatalErrChan <- err
				return
			}
			if err == nil {
				bc.startBackgroundReader(earlyFrameData)
				break
			}
			log.Warn("failed connect to sequencer broadcast, waiting and retrying", "url", bc.websocketUrl, "err", err)
			timer := time.NewTimer(5 * time.Second)
			select {
			case <-ctx.Done():
				timer.Stop()
				return
			case <-timer.C:
			}
		}
	})
}

func (bc *BroadcastClient) connect(ctx context.Context, nextSeqNum arbutil.MessageIndex) (io.Reader, error) {
	if len(bc.websocketUrl) == 0 {
		// Nothing to do
		return nil, nil
	}

	header := ws.HandshakeHeaderHTTP(http.Header{
		wsbroadcastserver.HTTPHeaderFeedClientVersion:       []string{strconv.Itoa(wsbroadcastserver.FeedClientVersion)},
		wsbroadcastserver.HTTPHeaderRequestedSequenceNumber: []string{strconv.FormatUint(uint64(nextSeqNum), 10)},
	})

	log.Info("connecting to arbitrum inbox message broadcaster", "url", bc.websocketUrl)
	var chainId uint64
	var feedServerVersion uint64
	timeoutDialer := ws.Dialer{
		Header: header,
		OnHeader: func(key, value []byte) (err error) {
			headerName := string(key)
			headerValue := string(value)
			if headerName == wsbroadcastserver.HTTPHeaderFeedServerVersion {
				feedServerVersion, err = strconv.ParseUint(headerValue, 0, 64)
				if err != nil {
					return err
				}
				if feedServerVersion != wsbroadcastserver.FeedServerVersion {
					log.Error(
						"incorrect feed server version",
						"expectedFeedServerVersion",
						wsbroadcastserver.FeedServerVersion,
						"actualFeedServerVersion",
						feedServerVersion,
					)
					return ErrIncorrectFeedServerVersion
				}
			} else if headerName == wsbroadcastserver.HTTPHeaderChainId {
				chainId, err = strconv.ParseUint(headerValue, 0, 64)
				if err != nil {
					return err
				}
				if chainId != bc.chainId {
					log.Error(
						"incorrect chain id when connecting to server feed",
						"expectedChainId",
						bc.chainId,
						"actualChainId",
						chainId,
					)
					return ErrIncorrectChainId
				}
			}
			return nil
		},
		Timeout: 10 * time.Second,
		TLSConfig: &tls.Config{
			MinVersion: tls.VersionTLS12,
		},
	}

	if bc.isShuttingDown() {
		return nil, nil
	}

	conn, br, _, err := timeoutDialer.Dial(ctx, bc.websocketUrl)
	if err != nil {
		return nil, errors.Wrap(err, "broadcast client unable to connect")
	}

	var earlyFrameData io.Reader
	if br != nil {
		// Depending on how long the client takes to read the response, there may be
		// data after the WebSocket upgrade response in a single read from the socket,
		// ie WebSocket frames sent by the server. If this happens, Dial returns
		// a non-nil bufio.Reader so that data isn't lost. But beware, this buffered
		// reader is still hooked up to the socket; trying to read past what had already
		// been buffered will do a blocking read on the socket, so we have to wrap it
		// in a LimitedReader.
		earlyFrameData = io.LimitReader(br, int64(br.Buffered()))
	}

	bc.connMutex.Lock()
	bc.conn = conn
	bc.connMutex.Unlock()

	log.Info("Feed connected", "feedServerVersion", feedServerVersion, "chainId", chainId, "requestedSeqNum", nextSeqNum)

	return earlyFrameData, nil
}

func (bc *BroadcastClient) startBackgroundReader(earlyFrameData io.Reader) {
	bc.LaunchThread(func(ctx context.Context) {
		for {
			select {
			case <-ctx.Done():
				return
			default:
			}

			msg, op, err := wsbroadcastserver.ReadData(ctx, bc.conn, earlyFrameData, bc.config.Timeout, ws.StateClientSide)
			if err != nil {
				if bc.isShuttingDown() {
					return
				}
				if strings.Contains(err.Error(), "i/o timeout") {
					log.Error("Server connection timed out without receiving data", "url", bc.websocketUrl, "err", err)
				} else if errors.Is(err, io.EOF) || errors.Is(err, io.ErrUnexpectedEOF) {
					log.Warn("readData returned EOF", "url", bc.websocketUrl, "opcode", int(op), "err", err)
				} else {
					log.Error("error calling readData", "url", bc.websocketUrl, "opcode", int(op), "err", err)
				}
				_ = bc.conn.Close()
				earlyFrameData = bc.retryConnect(ctx)
				continue
			}

			if msg != nil {
				res := broadcaster.BroadcastMessage{}
				err = json.Unmarshal(msg, &res)
				if err != nil {
					log.Error("error unmarshalling message", "msg", msg, "err", err)
					continue
				}

				if len(res.Messages) > 0 {
					log.Debug("received batch item", "count", len(res.Messages), "first seq", res.Messages[0].SequenceNumber)
				} else if res.ConfirmedSequenceNumberMessage != nil {
					log.Debug("confirmed sequence number", "seq", res.ConfirmedSequenceNumberMessage.SequenceNumber)
				} else {
					log.Debug("received broadcast with no messages populated", "length", len(msg))
				}

				if res.Version == 1 {
					if len(res.Messages) > 0 {
						for _, message := range res.Messages {
							if message == nil {
								log.Warn("ignoring nil feed message")
								continue
							}

							valid, err := bc.isValidSignature(ctx, message)
							if err != nil {
								log.Error("error validating feed signature", "error", err, "sequence number", message.SequenceNumber)
								bc.feedErrChan <- errors.Wrapf(err, "error validating feed signature %v", message.SequenceNumber)
								atomic.AddInt32(&bc.errorCount, 1)
								continue
							}

							if !valid {
								log.Error("invalid feed signature", "sequence number", message.SequenceNumber)
								bc.feedErrChan <- errors.Errorf("invalid feed signature for %v", message.SequenceNumber)
								atomic.AddInt32(&bc.errorCount, 1)
								continue
							}
							bc.nextSeqNum = message.SequenceNumber
						}
						if err := bc.txStreamer.AddBroadcastMessages(res.Messages); err != nil {
							log.Error("Error adding message from Sequencer Feed", "err", err)
						}
					}
					if res.ConfirmedSequenceNumberMessage != nil && bc.ConfirmedSequenceNumberListener != nil {
						bc.ConfirmedSequenceNumberListener <- res.ConfirmedSequenceNumberMessage.SequenceNumber
					}
				}
			}
		}
	})
}

func (bc *BroadcastClient) GetRetryCount() int64 {
	return atomic.LoadInt64(&bc.retryCount)
}

func (bc *BroadcastClient) isShuttingDown() bool {
	bc.connMutex.Lock()
	defer bc.connMutex.Unlock()
	return bc.shuttingDown
}

func (bc *BroadcastClient) retryConnect(ctx context.Context) io.Reader {
	maxWaitDuration := 15 * time.Second
	waitDuration := 500 * time.Millisecond
	bc.retrying = true

	for !bc.isShuttingDown() {
		timer := time.NewTimer(waitDuration)
		select {
		case <-ctx.Done():
			timer.Stop()
			return nil
		case <-timer.C:
		}

		atomic.AddInt64(&bc.retryCount, 1)
		earlyFrameData, err := bc.connect(ctx, bc.nextSeqNum)
		if err == nil {
			bc.retrying = false
			return earlyFrameData
		}

		if waitDuration < maxWaitDuration {
			waitDuration += 500 * time.Millisecond
		}
	}
	return nil
}

func (bc *BroadcastClient) StopAndWait() {
	log.Debug("closing broadcaster client connection")
	bc.StopWaiter.StopAndWait()
	bc.connMutex.Lock()
	defer bc.connMutex.Unlock()

	bc.shuttingDown = true
	if bc.conn != nil {
		_ = bc.conn.Close()
	}
}

func (bc *BroadcastClient) isValidSignature(ctx context.Context, message *broadcaster.BroadcastFeedMessage) (bool, error) {
	if !bc.config.RequireSignature && bc.sigVerifier == nil {
		// Verifier disabled
		return true, nil
	}
	hash, err := message.Hash(bc.chainId)
	if err != nil {
		return false, errors.Wrapf(err, "error getting message hash for sequence number %v", message.SequenceNumber)
	}
	return bc.sigVerifier.VerifyHash(ctx, message.Signature, hash)
}<|MERGE_RESOLUTION|>--- conflicted
+++ resolved
@@ -115,12 +115,8 @@
 	chainId uint64,
 	currentMessageCount arbutil.MessageIndex,
 	txStreamer TransactionStreamerInterface,
-<<<<<<< HEAD
-	feedErrChan chan error,
+	fatalErrChan chan error,
 	sigVerifier *signature.Verifier,
-=======
-	fatalErrChan chan error,
->>>>>>> 9779daba
 ) *BroadcastClient {
 	return &BroadcastClient{
 		config:       config,
@@ -128,18 +124,13 @@
 		chainId:      chainId,
 		nextSeqNum:   currentMessageCount,
 		txStreamer:   txStreamer,
-<<<<<<< HEAD
-		feedErrChan:  feedErrChan,
+		fatalErrChan: fatalErrChan,
 		sigVerifier:  sigVerifier,
 	}
 }
 
 func (bc *BroadcastClient) GetErrorCount() int32 {
 	return atomic.LoadInt32(&bc.errorCount)
-=======
-		fatalErrChan: fatalErrChan,
-	}
->>>>>>> 9779daba
 }
 
 func (bc *BroadcastClient) Start(ctxIn context.Context) {
