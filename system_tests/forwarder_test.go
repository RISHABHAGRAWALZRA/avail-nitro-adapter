// Copyright 2021-2022, Offchain Labs, Inc.
// For license information, see https://github.com/nitro/blob/master/LICENSE

package arbtest

import (
	"context"
	"fmt"
	"math/big"
	"path/filepath"
	"strings"
	"sync"
	"testing"
	"time"

	"github.com/alicebob/miniredis/v2"
	"github.com/ethereum/go-ethereum/eth"
	"github.com/ethereum/go-ethereum/ethclient"
	"github.com/ethereum/go-ethereum/node"
	"github.com/offchainlabs/nitro/arbnode"
	"github.com/offchainlabs/nitro/cmd/genericconf"
	"github.com/offchainlabs/nitro/execution/gethexec"
	"github.com/offchainlabs/nitro/statetransfer"
	"github.com/offchainlabs/nitro/util/redisutil"
)

var transferAmount = big.NewInt(1e12) // amount of ether to use for transactions in tests

const nodesCount = 5 // number of testnodes to create in tests

func TestStaticForwarder(t *testing.T) {
	ctx, cancel := context.WithCancel(context.Background())
	defer cancel()
	ipcPath := filepath.Join(t.TempDir(), "test.ipc")
	ipcConfig := genericconf.IPCConfigDefault
	ipcConfig.Path = ipcPath
	stackConfig := stackConfigForTest(t)
	ipcConfig.Apply(stackConfig)
	nodeConfigA := arbnode.ConfigDefaultL1Test()
	nodeConfigA.BatchPoster.Enable = false

	l2info, nodeA, clientA, l1info, _, _, l1stack := createTestNodeOnL1WithConfig(t, ctx, true, nodeConfigA, nil, nil, stackConfig)
	defer requireClose(t, l1stack)
	defer nodeA.StopAndWait()

	nodeConfigB := arbnode.ConfigDefaultL1Test()
	execConfigB := gethexec.ConfigDefaultTest()
	execConfigB.Sequencer.Enable = false
	nodeConfigB.Sequencer = false
	nodeConfigB.DelayedSequencer.Enable = false
	execConfigB.Forwarder.RedisUrl = ""
	execConfigB.ForwardingTargetImpl = ipcPath
	nodeConfigB.BatchPoster.Enable = false

	clientB, nodeB := Create2ndNodeWithConfig(t, ctx, nodeA, l1stack, l1info, &l2info.ArbInitData, nodeConfigB, execConfigB, nil)
	defer nodeB.StopAndWait()

	l2info.GenerateAccount("User2")
	tx := l2info.PrepareTx("Owner", "User2", l2info.TransferGas, transferAmount, nil)
	err := clientB.SendTransaction(ctx, tx)
	Require(t, err)

	_, err = EnsureTxSucceeded(ctx, clientA, tx)
	Require(t, err)

	l2balance, err := clientA.BalanceAt(ctx, l2info.GetAddress("User2"), nil)
	Require(t, err)

	if l2balance.Cmp(transferAmount) != 0 {
		Fatal(t, "Unexpected balance:", l2balance)
	}
}

func initRedis(ctx context.Context, t *testing.T, nodeNames []string) (*miniredis.Miniredis, string) {
	t.Helper()

	redisServer, err := miniredis.Run()
	Require(t, err)

	redisUrl := fmt.Sprintf("redis://%s/0", redisServer.Addr())
	redisClient, err := redisutil.RedisClientFromURL(redisUrl)
	Require(t, err)
	defer redisClient.Close()

	priorities := strings.Join(nodeNames, ",")

	Require(t, redisClient.Set(ctx, redisutil.PRIORITIES_KEY, priorities, time.Duration(0)).Err())
	return redisServer, redisUrl
}

type fallbackSequencerOpts struct {
	ipcPath              string
	redisUrl             string
	enableSecCoordinator bool
}

func fallbackSequencer(
	ctx context.Context, t *testing.T, opts *fallbackSequencerOpts,
) (l2info info, currentNode *arbnode.Node, l2client *ethclient.Client,
	l1info info, l1backend *eth.Ethereum, l1client *ethclient.Client, l1stack *node.Node) {
	stackConfig := stackConfigForTest(t)
	ipcConfig := genericconf.IPCConfigDefault
	ipcConfig.Path = opts.ipcPath
	ipcConfig.Apply(stackConfig)
	nodeConfig := arbnode.ConfigDefaultL1Test()
<<<<<<< HEAD
	nodeConfig.SeqCoordinator.Enable = false
	nodeConfig.SeqCoordinator.RedisUrl = redisUrl
	nodeConfig.SeqCoordinator.MyUrlImpl = ipcPath
	return createTestNodeOnL1WithConfig(t, ctx, true, nodeConfig, nil, nil, stackConfig)
=======
	nodeConfig.SeqCoordinator.Enable = opts.enableSecCoordinator
	nodeConfig.SeqCoordinator.RedisUrl = opts.redisUrl
	nodeConfig.SeqCoordinator.MyUrlImpl = opts.ipcPath
	return createTestNodeOnL1WithConfig(t, ctx, true, nodeConfig, nil, stackConfig)
>>>>>>> 472fec0e
}

func createForwardingNode(
	ctx context.Context, t *testing.T,
	first *arbnode.Node,
	l1stack *node.Node,
	l1info *BlockchainTestInfo,
	l2InitData *statetransfer.ArbosInitializationInfo,
	ipcPath string,
	redisUrl string,
	fallbackPath string,
) (*ethclient.Client, *arbnode.Node) {
	stackConfig := stackConfigForTest(t)
	if ipcPath != "" {
		ipcConfig := genericconf.IPCConfigDefault
		ipcConfig.Path = ipcPath
		ipcConfig.Apply(stackConfig)
	}
	nodeConfig := arbnode.ConfigDefaultL1Test()
	nodeConfig.Sequencer = false
	nodeConfig.DelayedSequencer.Enable = false
	execConfig := gethexec.ConfigDefaultTest()
	execConfig.Sequencer.Enable = false
	execConfig.Forwarder.RedisUrl = redisUrl
	execConfig.ForwardingTargetImpl = fallbackPath
	//	nodeConfig.Feed.Output.Enable = false

	return Create2ndNodeWithConfig(t, ctx, first, l1stack, l1info, l2InitData, nodeConfig, execConfig, stackConfig)
}

func createSequencer(
	ctx context.Context, t *testing.T,
	first *arbnode.Node,
	l1stack *node.Node,
	l1info *BlockchainTestInfo,
	l2InitData *statetransfer.ArbosInitializationInfo,
	ipcPath string,
	redisUrl string,
) (*ethclient.Client, *arbnode.Node) {
	stackConfig := stackConfigForTest(t)
	ipcConfig := genericconf.IPCConfigDefault
	ipcConfig.Path = ipcPath
	ipcConfig.Apply(stackConfig)
	nodeConfig := arbnode.ConfigDefaultL1Test()
	nodeConfig.BatchPoster.Enable = true
	nodeConfig.SeqCoordinator.Enable = true
	nodeConfig.SeqCoordinator.RedisUrl = redisUrl
	nodeConfig.SeqCoordinator.MyUrlImpl = ipcPath

	return Create2ndNodeWithConfig(t, ctx, first, l1stack, l1info, l2InitData, nodeConfig, gethexec.ConfigDefaultTest(), stackConfig)
}

// tmpPath returns file path with specified filename from temporary directory of the test.
func tmpPath(t *testing.T, filename string) string {
	return filepath.Join(t.TempDir(), filename)
}

// testNodes creates specified number of paths for ipc from temporary directory of the test.
// e.g. /tmp/TestRedisForwarder689063006/003/0.ipc, /tmp/TestRedisForwarder689063006/007/1.ipc and so on.
func testNodes(t *testing.T, n int) []string {
	var paths []string
	for i := 0; i < n; i++ {
		paths = append(paths, tmpPath(t, fmt.Sprintf("%d.ipc", i)))
	}
	return paths
}

// waitForSequencerLockout blocks and waits until there is some sequencer chosen for specified duration.
// Errors out after timeout.
func waitForSequencerLockout(ctx context.Context, node *arbnode.Node, duration time.Duration) error {
	if node == nil {
		return fmt.Errorf("node is nil")
	}
	if node.SeqCoordinator == nil {
		return fmt.Errorf("sequence coordinator in the node is nil")
	}
	// TODO: implement exponential backoff retry mechanism and use it instead.
	for {
		select {
		case <-time.After(duration):
			return fmt.Errorf("no sequencer was chosen")
		default:
			if c, err := node.SeqCoordinator.CurrentChosenSequencer(ctx); err == nil && c != "" {
				return nil
			}
			time.Sleep(100 * time.Millisecond)
		}
	}
}

// stopNodes blocks and waits until all nodes are stopped.
func stopNodes(nodes []*arbnode.Node) {
	var wg sync.WaitGroup
	for _, node := range nodes {
		if node != nil {
			wg.Add(1)
			n := node
			go func() {
				n.StopAndWait()
				wg.Done()
			}()
		}
	}
	wg.Wait()
}

func user(suffix string, idx int) string {
	return fmt.Sprintf("User%s_%d", suffix, idx)
}

// tryWithTimeout calls function f() repeatedly foruntil it succeeds.
func tryWithTimeout(ctx context.Context, f func() error, duration time.Duration) error {
	for {
		select {
		case <-time.After(duration):
			return fmt.Errorf("timeout expired")
		default:
			if err := f(); err == nil {
				return nil
			}
		}
	}
}

func TestRedisForwarder(t *testing.T) {
	ctx := context.Background()

	nodePaths := testNodes(t, nodesCount)
	fbNodePath := tmpPath(t, "fallback.ipc") // fallback node path
	redisServer, redisUrl := initRedis(ctx, t, append(nodePaths, fbNodePath))
	defer redisServer.Close()

	l2info, fallbackNode, fallbackClient, l1info, _, _, l1stack := fallbackSequencer(ctx, t,
		&fallbackSequencerOpts{
			ipcPath:              fbNodePath,
			redisUrl:             redisUrl,
			enableSecCoordinator: true,
		})
	defer requireClose(t, l1stack)
	defer fallbackNode.StopAndWait()

	forwardingClient, forwardingNode := createForwardingNode(ctx, t, fallbackNode, l1stack, l1info, &l2info.ArbInitData, "", redisUrl, fbNodePath)
	defer forwardingNode.StopAndWait()

	var seqNodes []*arbnode.Node
	var seqClients []*ethclient.Client
	for _, path := range nodePaths {
		client, node := createSequencer(ctx, t, fallbackNode, l1stack, l1info, &l2info.ArbInitData, path, redisUrl)
		seqNodes = append(seqNodes, node)
		seqClients = append(seqClients, client)
	}
	defer stopNodes(seqNodes)

	for i := range seqClients {
		userA := user("A", i)
		l2info.GenerateAccount(userA)
		tx := l2info.PrepareTx("Owner", userA, l2info.TransferGas, big.NewInt(1e12+int64(l2info.TransferGas)*l2info.GasPrice.Int64()), nil)
		err := fallbackClient.SendTransaction(ctx, tx)
		Require(t, err)
		_, err = EnsureTxSucceeded(ctx, fallbackClient, tx)
		Require(t, err)
	}

	for i := range seqClients {
		if err := waitForSequencerLockout(ctx, fallbackNode, 2*time.Second); err != nil {
			t.Fatalf("Error waiting for lockout: %v", err)
		}
		userA := user("A", i)
		userB := user("B", i)
		l2info.GenerateAccount(userB)
<<<<<<< HEAD
		tx := l2info.PrepareTx(userA, userB, l2info.TransferGas, big.NewInt(1e12), nil)
		var err error
		for j := 0; j < 20; j++ {
			err = forwardingClient.SendTransaction(ctx, tx)
			if err == nil {
				break
			}
			time.Sleep(gethexec.DefaultTestForwarderConfig.UpdateInterval / 2)
=======
		tx := l2info.PrepareTx(userA, userB, l2info.TransferGas, transferAmount, nil)

		sendFunc := func() error { return forwardingClient.SendTransaction(ctx, tx) }
		if err := tryWithTimeout(ctx, sendFunc, execution.DefaultTestForwarderConfig.UpdateInterval*10); err != nil {
			t.Fatalf("Client: %v, error sending transaction: %v", i, err)
>>>>>>> 472fec0e
		}
		_, err := EnsureTxSucceeded(ctx, seqClients[i], tx)
		Require(t, err)

		l2balance, err := seqClients[i].BalanceAt(ctx, l2info.GetAddress(userB), nil)
		Require(t, err)

		if l2balance.Cmp(transferAmount) != 0 {
			Fatal(t, "Unexpected balance:", l2balance)
		}
		if i < len(seqNodes) {
			seqNodes[i].StopAndWait()
			seqNodes[i] = nil
		}
	}
}

func TestRedisForwarderFallbackNoRedis(t *testing.T) {
	ctx := context.Background()

	fallbackIpcPath := tmpPath(t, "fallback.ipc")
	nodePaths := testNodes(t, nodesCount)
	redisServer, redisUrl := initRedis(ctx, t, nodePaths)
	redisServer.Close()

	l2info, fallbackNode, fallbackClient, l1info, _, _, l1stack := fallbackSequencer(ctx, t,
		&fallbackSequencerOpts{
			ipcPath:              fallbackIpcPath,
			redisUrl:             redisUrl,
			enableSecCoordinator: false,
		})
	defer requireClose(t, l1stack)
	defer fallbackNode.StopAndWait()

	forwardingClient, forwardingNode := createForwardingNode(ctx, t, fallbackNode, l1stack, l1info, &l2info.ArbInitData, "", redisUrl, fallbackIpcPath)
	defer forwardingNode.StopAndWait()

	user := "User2"
	l2info.GenerateAccount(user)
	tx := l2info.PrepareTx("Owner", "User2", l2info.TransferGas, transferAmount, nil)
	sendFunc := func() error { return forwardingClient.SendTransaction(ctx, tx) }
	err := tryWithTimeout(ctx, sendFunc, execution.DefaultTestForwarderConfig.UpdateInterval*10)
	Require(t, err)

	_, err = EnsureTxSucceeded(ctx, fallbackClient, tx)
	Require(t, err)

	l2balance, err := fallbackClient.BalanceAt(ctx, l2info.GetAddress(user), nil)
	Require(t, err)

	if l2balance.Cmp(transferAmount) != 0 {
		t.Errorf("Got balance: %v, want: %v", l2balance, transferAmount)
	}
}<|MERGE_RESOLUTION|>--- conflicted
+++ resolved
@@ -103,17 +103,10 @@
 	ipcConfig.Path = opts.ipcPath
 	ipcConfig.Apply(stackConfig)
 	nodeConfig := arbnode.ConfigDefaultL1Test()
-<<<<<<< HEAD
-	nodeConfig.SeqCoordinator.Enable = false
-	nodeConfig.SeqCoordinator.RedisUrl = redisUrl
-	nodeConfig.SeqCoordinator.MyUrlImpl = ipcPath
-	return createTestNodeOnL1WithConfig(t, ctx, true, nodeConfig, nil, nil, stackConfig)
-=======
 	nodeConfig.SeqCoordinator.Enable = opts.enableSecCoordinator
 	nodeConfig.SeqCoordinator.RedisUrl = opts.redisUrl
 	nodeConfig.SeqCoordinator.MyUrlImpl = opts.ipcPath
-	return createTestNodeOnL1WithConfig(t, ctx, true, nodeConfig, nil, stackConfig)
->>>>>>> 472fec0e
+	return createTestNodeOnL1WithConfig(t, ctx, true, nodeConfig, nil, nil, stackConfig)
 }
 
 func createForwardingNode(
@@ -284,22 +277,11 @@
 		userA := user("A", i)
 		userB := user("B", i)
 		l2info.GenerateAccount(userB)
-<<<<<<< HEAD
-		tx := l2info.PrepareTx(userA, userB, l2info.TransferGas, big.NewInt(1e12), nil)
-		var err error
-		for j := 0; j < 20; j++ {
-			err = forwardingClient.SendTransaction(ctx, tx)
-			if err == nil {
-				break
-			}
-			time.Sleep(gethexec.DefaultTestForwarderConfig.UpdateInterval / 2)
-=======
 		tx := l2info.PrepareTx(userA, userB, l2info.TransferGas, transferAmount, nil)
 
 		sendFunc := func() error { return forwardingClient.SendTransaction(ctx, tx) }
-		if err := tryWithTimeout(ctx, sendFunc, execution.DefaultTestForwarderConfig.UpdateInterval*10); err != nil {
+		if err := tryWithTimeout(ctx, sendFunc, gethexec.DefaultTestForwarderConfig.UpdateInterval*10); err != nil {
 			t.Fatalf("Client: %v, error sending transaction: %v", i, err)
->>>>>>> 472fec0e
 		}
 		_, err := EnsureTxSucceeded(ctx, seqClients[i], tx)
 		Require(t, err)
