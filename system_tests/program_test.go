// Copyright 2022-2023, Offchain Labs, Inc.
// For license information, see https://github.com/OffchainLabs/nitro/blob/master/LICENSE

package arbtest

import (
	"bytes"
	"context"
	"encoding/binary"
	"fmt"
	"math/big"
	"math/rand"
	"os"
	"path/filepath"
	"strings"
	"testing"
	"time"

	"github.com/ethereum/go-ethereum"
	"github.com/ethereum/go-ethereum/accounts/abi/bind"
	"github.com/ethereum/go-ethereum/common"
	"github.com/ethereum/go-ethereum/core/state"
	"github.com/ethereum/go-ethereum/core/types"
	"github.com/ethereum/go-ethereum/core/vm"
	"github.com/ethereum/go-ethereum/crypto"
	"github.com/ethereum/go-ethereum/ethclient"
	"github.com/ethereum/go-ethereum/params"
	"github.com/offchainlabs/nitro/arbcompress"
	"github.com/offchainlabs/nitro/arbnode"
	"github.com/offchainlabs/nitro/arbos/programs"
	"github.com/offchainlabs/nitro/arbos/util"
	"github.com/offchainlabs/nitro/arbutil"
	"github.com/offchainlabs/nitro/solgen/go/mocksgen"
	"github.com/offchainlabs/nitro/solgen/go/precompilesgen"
	"github.com/offchainlabs/nitro/util/arbmath"
	"github.com/offchainlabs/nitro/util/colors"
	"github.com/offchainlabs/nitro/util/testhelpers"
	"github.com/offchainlabs/nitro/validator/valnode"
	"github.com/wasmerio/wasmer-go/wasmer"
)

func TestProgramKeccak(t *testing.T) {
	t.Parallel()
	keccakTest(t, true)
}

func keccakTest(t *testing.T, jit bool) {
	ctx, node, _, l2client, auth, cleanup := setupProgramTest(t, jit)
	defer cleanup()
	programAddress := deployWasm(t, ctx, auth, l2client, rustFile("keccak"))

	wasm := readWasmFile(t, rustFile("keccak"))
	otherAddressSameCode := deployContract(t, ctx, auth, l2client, wasm)
	arbWasm, err := precompilesgen.NewArbWasm(types.ArbWasmAddress, l2client)
	Require(t, err)

	colors.PrintBlue("program deployed to ", programAddress.Hex())
	timed(t, "compile same code", func() {
		if _, err := arbWasm.ActivateProgram(&auth, otherAddressSameCode); err == nil || !strings.Contains(err.Error(), "ProgramUpToDate") {
			Fatal(t, "compile should have failed with ProgramUpToDate")
		}
	})

	if programAddress == otherAddressSameCode {
		Fatal(t, "expected to deploy at two separate program addresses")
	}

	stylusVersion, err := arbWasm.StylusVersion(nil)
	Require(t, err)
	statedb, err := node.Execution.Backend.ArbInterface().BlockChain().State()
	Require(t, err)
	codehashVersion, err := arbWasm.CodehashVersion(nil, statedb.GetCodeHash(programAddress))
	Require(t, err)
	if codehashVersion != stylusVersion || stylusVersion == 0 {
		Fatal(t, "unexpected versions", stylusVersion, codehashVersion)
	}
	programVersion, err := arbWasm.ProgramVersion(nil, programAddress)
	Require(t, err)
	if programVersion != stylusVersion || stylusVersion == 0 {
		Fatal(t, "unexpected versions", stylusVersion, programVersion)
	}
<<<<<<< HEAD
	programSize, err := arbWasm.ProgramSize(nil, programAddress)
	Require(t, err)
	if programSize < 20000 || programSize > 30000 {
		Fatal(t, "unexpected size", programSize)
	}
	programMemoryFootprint, err := arbWasm.ProgramMemoryFootprint(nil, programAddress)
	Require(t, err)
	if programMemoryFootprint != 1 {
		Fatal(t, "unexpected memory footprint", programMemoryFootprint)
=======
	otherVersion, err := arbWasm.ProgramVersion(nil, otherAddressSameCode)
	Require(t, err)
	if otherVersion != programVersion {
		Fatal(t, "mismatched versions", stylusVersion, programVersion)
>>>>>>> 9c8b67ed
	}

	preimage := []byte("°º¤ø,¸,ø¤°º¤ø,¸,ø¤°º¤ø,¸ nyan nyan ~=[,,_,,]:3 nyan nyan")
	correct := crypto.Keccak256Hash(preimage)

	args := []byte{0x01} // keccak the preimage once
	args = append(args, preimage...)

	timed(t, "execute", func() {
		result := sendContractCall(t, ctx, programAddress, l2client, args)
		if len(result) != 32 {
			Fatal(t, "unexpected return result: ", "result", result)
		}
		hash := common.BytesToHash(result)
		if hash != correct {
			Fatal(t, "computed hash mismatch", hash, correct)
		}
		colors.PrintGrey("keccak(x) = ", hash)
	})
	timed(t, "execute same code, different address", func() {
		result := sendContractCall(t, ctx, otherAddressSameCode, l2client, args)
		if len(result) != 32 {
			Fatal(t, "unexpected return result: ", "result", result)
		}
		hash := common.BytesToHash(result)
		if hash != correct {
			Fatal(t, "computed hash mismatch", hash, correct)
		}
		colors.PrintGrey("keccak(x) = ", hash)
	})

	ensure := func(tx *types.Transaction, err error) *types.Receipt {
		t.Helper()
		Require(t, err)
		receipt, err := EnsureTxSucceeded(ctx, l2client, tx)
		Require(t, err)
		return receipt
	}

	// do a mutating call for proving's sake
	_, tx, mock, err := mocksgen.DeployProgramTest(&auth, l2client)
	ensure(tx, err)
	ensure(mock.CallKeccak(&auth, programAddress, args))
	ensure(mock.CallKeccak(&auth, otherAddressSameCode, args))

	validateBlocks(t, 1, jit, ctx, node, l2client)
}

func TestProgramActivateTwice(t *testing.T) {
	t.Parallel()
	testActivateTwice(t, true)
}

func testActivateTwice(t *testing.T, jit bool) {
	ctx, node, l2info, l2client, auth, cleanup := setupProgramTest(t, jit)
	defer cleanup()

	ensure := func(tx *types.Transaction, err error) *types.Receipt {
		t.Helper()
		Require(t, err)
		receipt, err := EnsureTxSucceeded(ctx, l2client, tx)
		Require(t, err)
		return receipt
	}

	arbOwner, err := precompilesgen.NewArbOwner(types.ArbOwnerAddress, l2client)
	Require(t, err)
	ensure(arbOwner.SetInkPrice(&auth, 1))

	wasm := readWasmFile(t, rustFile("keccak"))
	keccakA := deployContract(t, ctx, auth, l2client, wasm)
	keccakB := deployContract(t, ctx, auth, l2client, wasm)

	colors.PrintBlue("keccak program A deployed to ", keccakA)
	colors.PrintBlue("keccak program B deployed to ", keccakB)

	multiAddr := deployWasm(t, ctx, auth, l2client, rustFile("multicall"))
	preimage := []byte("it's time to du-du-du-du d-d-d-d-d-d-d de-duplicate")

	keccakArgs := []byte{0x01} // keccak the preimage once
	keccakArgs = append(keccakArgs, preimage...)

	checkReverts := func() {
		msg := ethereum.CallMsg{
			To:    &keccakA,
			Value: big.NewInt(0),
			Data:  keccakArgs,
		}
		_, err = l2client.CallContract(ctx, msg, nil)
		if err == nil || !strings.Contains(err.Error(), "ProgramNotActivated") {
			Fatal(t, "call should have failed with ProgramNotActivated")
		}

		// execute onchain for proving's sake
		tx := l2info.PrepareTxTo("Owner", &keccakA, 1e9, nil, keccakArgs)
		Require(t, l2client.SendTransaction(ctx, tx))
		EnsureTxFailed(t, ctx, l2client, tx)
	}

	// Calling the contract pre-activation should fail.
	checkReverts()

	// mechanisms for creating calldata
	activateProgram, _ := util.NewCallParser(precompilesgen.ArbWasmABI, "activateProgram")
	legacyError, _ := util.NewCallParser(precompilesgen.ArbDebugABI, "legacyError")
	callKeccak, _ := util.NewCallParser(mocksgen.ProgramTestABI, "callKeccak")
	pack := func(data []byte, err error) []byte {
		Require(t, err)
		return data
	}
	mockAddr, tx, _, err := mocksgen.DeployProgramTest(&auth, l2client)
	ensure(tx, err)

	// Successfully activate, but then revert
	args := argsForMulticall(vm.CALL, types.ArbWasmAddress, nil, pack(activateProgram(keccakA)))
	args = multicallAppend(args, vm.CALL, types.ArbDebugAddress, pack(legacyError()))

	tx = l2info.PrepareTxTo("Owner", &multiAddr, 1e9, nil, args)
	Require(t, l2client.SendTransaction(ctx, tx))
	EnsureTxFailed(t, ctx, l2client, tx)

	// Ensure the revert also reverted keccak's activation
	checkReverts()

	// Compile keccak program A, then call into B, which should succeed due to being the same codehash
	args = argsForMulticall(vm.CALL, types.ArbWasmAddress, nil, pack(activateProgram(keccakA)))
	args = multicallAppend(args, vm.CALL, mockAddr, pack(callKeccak(keccakB, keccakArgs)))

	tx = l2info.PrepareTxTo("Owner", &multiAddr, 1e9, nil, args)
	ensure(tx, l2client.SendTransaction(ctx, tx))

	validateBlocks(t, 7, jit, ctx, node, l2client)
}

func TestProgramErrors(t *testing.T) {
	t.Parallel()
	errorTest(t, true)
}

func errorTest(t *testing.T, jit bool) {
	ctx, node, l2info, l2client, auth, cleanup := setupProgramTest(t, jit)
	defer cleanup()

	programAddress := deployWasm(t, ctx, auth, l2client, rustFile("fallible"))

	// ensure tx passes
	tx := l2info.PrepareTxTo("Owner", &programAddress, l2info.TransferGas, nil, []byte{0x01})
	Require(t, l2client.SendTransaction(ctx, tx))
	_, err := EnsureTxSucceeded(ctx, l2client, tx)
	Require(t, err)

	// ensure tx fails
	tx = l2info.PrepareTxTo("Owner", &programAddress, l2info.TransferGas, nil, []byte{0x00})
	Require(t, l2client.SendTransaction(ctx, tx))
	receipt, err := WaitForTx(ctx, l2client, tx.Hash(), 5*time.Second)
	Require(t, err)
	if receipt.Status != types.ReceiptStatusFailed {
		Fatal(t, "call should have failed")
	}

	validateBlocks(t, 6, jit, ctx, node, l2client)
}

func TestProgramStorage(t *testing.T) {
	t.Parallel()
	storageTest(t, true)
}

func storageTest(t *testing.T, jit bool) {
	ctx, node, l2info, l2client, auth, cleanup := setupProgramTest(t, jit)
	defer cleanup()
	programAddress := deployWasm(t, ctx, auth, l2client, rustFile("storage"))

	ensure := func(tx *types.Transaction, err error) *types.Receipt {
		t.Helper()
		Require(t, err)
		receipt, err := EnsureTxSucceeded(ctx, l2client, tx)
		Require(t, err)
		return receipt
	}

	key := testhelpers.RandomHash()
	value := testhelpers.RandomHash()
	tx := l2info.PrepareTxTo("Owner", &programAddress, l2info.TransferGas, nil, argsForStorageWrite(key, value))
	ensure(tx, l2client.SendTransaction(ctx, tx))
	assertStorageAt(t, ctx, l2client, programAddress, key, value)

	validateBlocks(t, 2, jit, ctx, node, l2client)
}

func TestProgramCalls(t *testing.T) {
	t.Parallel()
	testCalls(t, true)
}

func testCalls(t *testing.T, jit bool) {
	ctx, node, l2info, l2client, auth, cleanup := setupProgramTest(t, jit)
	defer cleanup()
	callsAddr := deployWasm(t, ctx, auth, l2client, rustFile("multicall"))

	ensure := func(tx *types.Transaction, err error) *types.Receipt {
		t.Helper()
		Require(t, err)
		receipt, err := EnsureTxSucceeded(ctx, l2client, tx)
		Require(t, err)
		return receipt
	}

	expectFailure := func(to common.Address, data []byte, errMsg string) {
		t.Helper()
		msg := ethereum.CallMsg{
			To:    &to,
			Value: big.NewInt(0),
			Data:  data,
		}
		_, err := l2client.CallContract(ctx, msg, nil)
		if err == nil {
			Fatal(t, "call should have failed with", errMsg)
		}
		expected := fmt.Sprintf("execution reverted%v", errMsg)
		if err.Error() != expected {
			Fatal(t, "wrong error", err.Error(), " ", expected)
		}

		// execute onchain for proving's sake
		tx := l2info.PrepareTxTo("Owner", &callsAddr, 1e9, nil, data)
		Require(t, l2client.SendTransaction(ctx, tx))
		EnsureTxFailed(t, ctx, l2client, tx)
	}

	storeAddr := deployWasm(t, ctx, auth, l2client, rustFile("storage"))
	keccakAddr := deployWasm(t, ctx, auth, l2client, rustFile("keccak"))
	mockAddr, tx, _, err := mocksgen.DeployProgramTest(&auth, l2client)
	ensure(tx, err)

	colors.PrintGrey("multicall.wasm ", callsAddr)
	colors.PrintGrey("storage.wasm   ", storeAddr)
	colors.PrintGrey("keccak.wasm    ", keccakAddr)
	colors.PrintGrey("mock.evm       ", mockAddr)

	kinds := make(map[vm.OpCode]byte)
	kinds[vm.CALL] = 0x00
	kinds[vm.DELEGATECALL] = 0x01
	kinds[vm.STATICCALL] = 0x02

	checkTree := func(opcode vm.OpCode, dest common.Address) map[common.Hash]common.Hash {
		colors.PrintBlue("Checking storage after call tree with ", opcode)
		slots := make(map[common.Hash]common.Hash)
		zeroHashBytes := common.BigToHash(common.Big0).Bytes()

		var nest func(level uint) []uint8
		nest = func(level uint) []uint8 {
			args := []uint8{}

			if level == 0 {
				// call storage.wasm
				args = append(args, kinds[opcode])
				if opcode == vm.CALL {
					args = append(args, zeroHashBytes...)
				}
				args = append(args, storeAddr[:]...)

				key := testhelpers.RandomHash()
				value := testhelpers.RandomHash()
				slots[key] = value

				// insert value @ key
				args = append(args, argsForStorageWrite(key, value)...)
				return args
			}

			// do the two following calls
			args = append(args, kinds[opcode])
			if opcode == vm.CALL {
				args = append(args, zeroHashBytes...)
			}
			args = append(args, callsAddr[:]...)
			args = append(args, 2)

			for i := 0; i < 2; i++ {
				inner := nest(level - 1)
				args = append(args, arbmath.Uint32ToBytes(uint32(len(inner)))...)
				args = append(args, inner...)
			}
			return args
		}
		var tree []uint8
		if opcode == vm.CALL {
			tree = nest(3)[53:]
		} else {
			tree = nest(3)[21:]
		}
		tx = l2info.PrepareTxTo("Owner", &callsAddr, 1e9, nil, tree)
		ensure(tx, l2client.SendTransaction(ctx, tx))

		for key, value := range slots {
			assertStorageAt(t, ctx, l2client, dest, key, value)
		}
		return slots
	}

	slots := checkTree(vm.CALL, storeAddr)
	checkTree(vm.DELEGATECALL, callsAddr)

	colors.PrintBlue("Checking static call")
	calldata := []byte{0}
	expected := []byte{}
	for key, value := range slots {
		calldata = multicallAppend(calldata, vm.STATICCALL, storeAddr, argsForStorageRead(key))
		expected = append(expected, value[:]...)
	}
	values := sendContractCall(t, ctx, callsAddr, l2client, calldata)
	if !bytes.Equal(expected, values) {
		Fatal(t, "wrong results static call", common.Bytes2Hex(expected), common.Bytes2Hex(values))
	}
	tx = l2info.PrepareTxTo("Owner", &callsAddr, 1e9, nil, calldata)
	ensure(tx, l2client.SendTransaction(ctx, tx))

	colors.PrintBlue("Checking static call write protection")
	writeKey := append([]byte{0x1}, testhelpers.RandomHash().Bytes()...)
	writeKey = append(writeKey, testhelpers.RandomHash().Bytes()...)
	expectFailure(callsAddr, argsForMulticall(vm.STATICCALL, storeAddr, nil, writeKey), "")

	// mechanisms for creating calldata
	burnArbGas, _ := util.NewCallParser(precompilesgen.ArbosTestABI, "burnArbGas")
	customRevert, _ := util.NewCallParser(precompilesgen.ArbDebugABI, "customRevert")
	legacyError, _ := util.NewCallParser(precompilesgen.ArbDebugABI, "legacyError")
	callKeccak, _ := util.NewCallParser(mocksgen.ProgramTestABI, "callKeccak")
	pack := func(data []byte, err error) []byte {
		Require(t, err)
		return data
	}

	colors.PrintBlue("Calling the ArbosTest precompile (Rust => precompile)")
	testPrecompile := func(gas uint64) uint64 {
		// Call the burnArbGas() precompile from Rust
		burn := pack(burnArbGas(big.NewInt(int64(gas))))
		args := argsForMulticall(vm.CALL, types.ArbosTestAddress, nil, burn)
		tx := l2info.PrepareTxTo("Owner", &callsAddr, 1e9, nil, args)
		receipt := ensure(tx, l2client.SendTransaction(ctx, tx))
		return receipt.GasUsed - receipt.GasUsedForL1
	}

	smallGas := testhelpers.RandomUint64(2000, 8000)
	largeGas := smallGas + testhelpers.RandomUint64(2000, 8000)
	small := testPrecompile(smallGas)
	large := testPrecompile(largeGas)

	if !arbmath.Within(large-small, largeGas-smallGas, 2) {
		ratio := float64(int64(large)-int64(small)) / float64(int64(largeGas)-int64(smallGas))
		Fatal(t, "inconsistent burns", large, small, largeGas, smallGas, ratio)
	}

	colors.PrintBlue("Checking consensus revert data (Rust => precompile)")
	args := argsForMulticall(vm.CALL, types.ArbDebugAddress, nil, pack(customRevert(uint64(32))))
	spider := ": error Custom(32, This spider family wards off bugs: /\\oo/\\ //\\(oo)//\\ /\\oo/\\, true)"
	expectFailure(callsAddr, args, spider)

	colors.PrintBlue("Checking non-consensus revert data (Rust => precompile)")
	args = argsForMulticall(vm.CALL, types.ArbDebugAddress, nil, pack(legacyError()))
	expectFailure(callsAddr, args, "")

	colors.PrintBlue("Checking success (Rust => Solidity => Rust)")
	rustArgs := append([]byte{0x01}, []byte(spider)...)
	mockArgs := argsForMulticall(vm.CALL, mockAddr, nil, pack(callKeccak(keccakAddr, rustArgs)))
	tx = l2info.PrepareTxTo("Owner", &callsAddr, 1e9, nil, mockArgs)
	ensure(tx, l2client.SendTransaction(ctx, tx))

	colors.PrintBlue("Checking call with value (Rust => EOA)")
	eoa := testhelpers.RandomAddress()
	value := testhelpers.RandomCallValue(1e12)
	args = argsForMulticall(vm.CALL, eoa, value, []byte{})
	tx = l2info.PrepareTxTo("Owner", &callsAddr, 1e9, value, args)
	ensure(tx, l2client.SendTransaction(ctx, tx))
	balance := GetBalance(t, ctx, l2client, eoa)
	if !arbmath.BigEquals(balance, value) {
		Fatal(t, balance, value)
	}

	blocks := []uint64{10}
	validateBlockRange(t, blocks, jit, ctx, node, l2client)
}

func TestProgramReturnData(t *testing.T) {
	t.Parallel()
	testReturnData(t, true)
}

func testReturnData(t *testing.T, jit bool) {
	ctx, node, l2info, l2client, auth, cleanup := setupProgramTest(t, jit)
	defer cleanup()

	ensure := func(tx *types.Transaction, err error) {
		t.Helper()
		Require(t, err)
		_, err = EnsureTxSucceeded(ctx, l2client, tx)
		Require(t, err)
	}

	readReturnDataAddr := deployWasm(t, ctx, auth, l2client, rustFile("read-return-data"))

	colors.PrintGrey("read-return-data.evm ", readReturnDataAddr)
	colors.PrintBlue("checking calls with partial return data")

	dataToSend := [4]byte{0, 1, 2, 3}
	testReadReturnData := func(callType uint32, offset uint32, size uint32, expectedSize uint32, count uint32) {
		parameters := [20]byte{}
		binary.BigEndian.PutUint32(parameters[0:4], callType)
		binary.BigEndian.PutUint32(parameters[4:8], offset)
		binary.BigEndian.PutUint32(parameters[8:12], size)
		binary.BigEndian.PutUint32(parameters[12:16], expectedSize)
		binary.BigEndian.PutUint32(parameters[16:20], count)
		callData := append(parameters[:], dataToSend[:]...)

		tx := l2info.PrepareTxTo("Owner", &readReturnDataAddr, 1e9, nil, callData)
		ensure(tx, l2client.SendTransaction(ctx, tx))
	}

	testReadReturnData(1, 0, 5, 4, 2)
	testReadReturnData(1, 0, 1, 1, 2)
	testReadReturnData(1, 5, 1, 0, 2)
	testReadReturnData(1, 0, 0, 0, 2)
	testReadReturnData(1, 0, 4, 4, 2)

	testReadReturnData(2, 0, 5, 4, 1)
	testReadReturnData(2, 0, 1, 1, 1)
	testReadReturnData(2, 5, 1, 0, 1)
	testReadReturnData(2, 0, 0, 0, 1)
	testReadReturnData(2, 0, 4, 4, 1)

	validateBlocks(t, 11, jit, ctx, node, l2client)
}

func TestProgramLogs(t *testing.T) {
	t.Parallel()
	testLogs(t, true)
}

func testLogs(t *testing.T, jit bool) {
	ctx, node, l2info, l2client, auth, cleanup := setupProgramTest(t, jit)
	defer cleanup()
	logAddr := deployWasm(t, ctx, auth, l2client, rustFile("log"))

	ensure := func(tx *types.Transaction, err error) *types.Receipt {
		t.Helper()
		Require(t, err)
		receipt, err := EnsureTxSucceeded(ctx, l2client, tx)
		Require(t, err)
		return receipt
	}

	encode := func(topics []common.Hash, data []byte) []byte {
		args := []byte{byte(len(topics))}
		for _, topic := range topics {
			args = append(args, topic[:]...)
		}
		args = append(args, data...)
		return args
	}
	randBytes := func(min, max uint64) []byte {
		return testhelpers.RandomSlice(testhelpers.RandomUint64(min, max))
	}

	for i := 0; i <= 4; i++ {
		colors.PrintGrey("Emitting ", i, " topics")
		topics := make([]common.Hash, i)
		for j := 0; j < i; j++ {
			topics[j] = testhelpers.RandomHash()
		}
		data := randBytes(0, 48)
		args := encode(topics, data)
		tx := l2info.PrepareTxTo("Owner", &logAddr, 1e9, nil, args)
		receipt := ensure(tx, l2client.SendTransaction(ctx, tx))

		if len(receipt.Logs) != 1 {
			Fatal(t, "wrong number of logs", len(receipt.Logs))
		}
		log := receipt.Logs[0]
		if !bytes.Equal(log.Data, data) {
			Fatal(t, "data mismatch", log.Data, data)
		}
		if len(log.Topics) != len(topics) {
			Fatal(t, "topics mismatch", len(log.Topics), len(topics))
		}
		for j := 0; j < i; j++ {
			if log.Topics[j] != topics[j] {
				Fatal(t, "topic mismatch", log.Topics, topics)
			}
		}
	}

	tooMany := encode([]common.Hash{{}, {}, {}, {}, {}}, []byte{})
	tx := l2info.PrepareTxTo("Owner", &logAddr, l2info.TransferGas, nil, tooMany)
	Require(t, l2client.SendTransaction(ctx, tx))
	EnsureTxFailed(t, ctx, l2client, tx)

	validateBlocks(t, 10, jit, ctx, node, l2client)
}

func TestProgramCreate(t *testing.T) {
	t.Parallel()
	testCreate(t, true)
}

func testCreate(t *testing.T, jit bool) {
	ctx, node, l2info, l2client, auth, cleanup := setupProgramTest(t, jit)
	defer cleanup()
	createAddr := deployWasm(t, ctx, auth, l2client, rustFile("create"))

	ensure := func(tx *types.Transaction, err error) *types.Receipt {
		t.Helper()
		Require(t, err)
		receipt, err := EnsureTxSucceeded(ctx, l2client, tx)
		Require(t, err)
		return receipt
	}

	deployWasm := readWasmFile(t, rustFile("storage"))
	deployCode := deployContractInitCode(deployWasm, false)
	startValue := testhelpers.RandomCallValue(1e12)
	salt := testhelpers.RandomHash()

	create := func(createArgs []byte, correctStoreAddr common.Address) {
		tx := l2info.PrepareTxTo("Owner", &createAddr, 1e9, startValue, createArgs)
		receipt := ensure(tx, l2client.SendTransaction(ctx, tx))
		storeAddr := common.BytesToAddress(receipt.Logs[0].Topics[0][:])
		if storeAddr == (common.Address{}) {
			Fatal(t, "failed to deploy storage.wasm")
		}
		colors.PrintBlue("deployed keccak to ", storeAddr.Hex())
		balance, err := l2client.BalanceAt(ctx, storeAddr, nil)
		Require(t, err)
		if !arbmath.BigEquals(balance, startValue) {
			Fatal(t, "storage.wasm has the wrong balance", balance, startValue)
		}

		// compile the program
		arbWasm, err := precompilesgen.NewArbWasm(types.ArbWasmAddress, l2client)
		Require(t, err)
		tx, err = arbWasm.ActivateProgram(&auth, storeAddr)
		if err != nil {
			if !strings.Contains(err.Error(), "ProgramUpToDate") {
				Fatal(t, err)
			}
		} else {
			_, succeedErr := EnsureTxSucceeded(ctx, l2client, tx)
			Require(t, succeedErr)
		}

		// check the program works
		key := testhelpers.RandomHash()
		value := testhelpers.RandomHash()
		tx = l2info.PrepareTxTo("Owner", &storeAddr, 1e9, nil, argsForStorageWrite(key, value))
		ensure(tx, l2client.SendTransaction(ctx, tx))
		assertStorageAt(t, ctx, l2client, storeAddr, key, value)

		if storeAddr != correctStoreAddr {
			Fatal(t, "program deployed to the wrong address", storeAddr, correctStoreAddr)
		}
	}

	create1Args := []byte{0x01}
	create1Args = append(create1Args, common.BigToHash(startValue).Bytes()...)
	create1Args = append(create1Args, deployCode...)

	create2Args := []byte{0x02}
	create2Args = append(create2Args, common.BigToHash(startValue).Bytes()...)
	create2Args = append(create2Args, salt[:]...)
	create2Args = append(create2Args, deployCode...)

	create1Addr := crypto.CreateAddress(createAddr, 1)
	create2Addr := crypto.CreateAddress2(createAddr, salt, crypto.Keccak256(deployCode))
	create(create1Args, create1Addr)
	create(create2Args, create2Addr)

	revertData := []byte("✌(✰‿✰)✌ ┏(✰‿✰)┛ ┗(✰‿✰)┓ ┗(✰‿✰)┛ ┏(✰‿✰)┓ ✌(✰‿✰)✌")
	revertArgs := []byte{0x01}
	revertArgs = append(revertArgs, common.BigToHash(startValue).Bytes()...)
	revertArgs = append(revertArgs, deployContractInitCode(revertData, true)...)

	_, tx, mock, err := mocksgen.DeployProgramTest(&auth, l2client)
	ensure(tx, err)
	auth.Value = startValue
	ensure(mock.CheckRevertData(&auth, createAddr, revertArgs, revertData))

	// validate just the opcodes
	blocks := []uint64{5, 6}
	validateBlockRange(t, blocks, jit, ctx, node, l2client)
}

func TestProgramEvmData(t *testing.T) {
	t.Parallel()
	testEvmData(t, true)
}

func testEvmData(t *testing.T, jit bool) {
	ctx, node, l2info, l2client, auth, cleanup := setupProgramTest(t, jit)
	defer cleanup()
	evmDataAddr := deployWasm(t, ctx, auth, l2client, rustFile("evm-data"))

	ensure := func(tx *types.Transaction, err error) *types.Receipt {
		t.Helper()
		Require(t, err)
		receipt, err := EnsureTxSucceeded(ctx, l2client, tx)
		Require(t, err)
		return receipt
	}
	burnArbGas, _ := util.NewCallParser(precompilesgen.ArbosTestABI, "burnArbGas")

	_, tx, mock, err := mocksgen.DeployProgramTest(&auth, l2client)
	ensure(tx, err)

	evmDataGas := uint64(1000000000)
	gasToBurn := uint64(1000000)
	callBurnData, err := burnArbGas(new(big.Int).SetUint64(gasToBurn))
	Require(t, err)
	fundedAddr := l2info.Accounts["Faucet"].Address
	ethPrecompile := common.BigToAddress(big.NewInt(1))
	arbTestAddress := types.ArbosTestAddress

	evmDataData := []byte{}
	evmDataData = append(evmDataData, fundedAddr.Bytes()...)
	evmDataData = append(evmDataData, ethPrecompile.Bytes()...)
	evmDataData = append(evmDataData, arbTestAddress.Bytes()...)
	evmDataData = append(evmDataData, evmDataAddr.Bytes()...)
	evmDataData = append(evmDataData, callBurnData...)
	opts := bind.CallOpts{
		From: testhelpers.RandomAddress(),
	}

	result, err := mock.StaticcallEvmData(&opts, evmDataAddr, fundedAddr, evmDataGas, evmDataData)
	Require(t, err)

	advance := func(count int, name string) []byte {
		t.Helper()
		if len(result) < count {
			Fatal(t, "not enough data left", name, count, len(result))
		}
		data := result[:count]
		result = result[count:]
		return data
	}
	getU32 := func(name string) uint32 {
		t.Helper()
		return binary.BigEndian.Uint32(advance(4, name))
	}
	getU64 := func(name string) uint64 {
		t.Helper()
		return binary.BigEndian.Uint64(advance(8, name))
	}

	inkPrice := uint64(getU32("ink price"))
	gasLeftBefore := getU64("gas left before")
	inkLeftBefore := getU64("ink left before")
	gasLeftAfter := getU64("gas left after")
	inkLeftAfter := getU64("ink left after")

	gasUsed := gasLeftBefore - gasLeftAfter
	calculatedGasUsed := (inkLeftBefore - inkLeftAfter) / inkPrice

	// Should be within 1 gas
	if !arbmath.Within(gasUsed, calculatedGasUsed, 1) {
		Fatal(t, "gas and ink converted to gas don't match", gasUsed, calculatedGasUsed, inkPrice)
	}

	tx = l2info.PrepareTxTo("Owner", &evmDataAddr, evmDataGas, nil, evmDataData)
	ensure(tx, l2client.SendTransaction(ctx, tx))

	validateBlocks(t, 1, jit, ctx, node, l2client)
}

func TestProgramMemory(t *testing.T) {
	t.Parallel()
	testMemory(t, true)
}

func testMemory(t *testing.T, jit bool) {
	ctx, node, l2info, l2client, auth, cleanup := setupProgramTest(t, jit)
	defer cleanup()

	ensure := func(tx *types.Transaction, err error) *types.Receipt {
		t.Helper()
		Require(t, err)
		receipt, err := EnsureTxSucceeded(ctx, l2client, tx)
		Require(t, err)
		return receipt
	}

	arbOwner, err := precompilesgen.NewArbOwner(types.ArbOwnerAddress, l2client)
	Require(t, err)

	ensure(arbOwner.SetInkPrice(&auth, 1e4))
	ensure(arbOwner.SetMaxTxGasLimit(&auth, 34000000))

	memoryAddr := deployWasm(t, ctx, auth, l2client, watFile("memory"))
	multiAddr := deployWasm(t, ctx, auth, l2client, rustFile("multicall"))
	growCallAddr := deployWasm(t, ctx, auth, l2client, watFile("grow-and-call"))

	expectFailure := func(to common.Address, data []byte) {
		t.Helper()
		msg := ethereum.CallMsg{
			To:    &to,
			Value: big.NewInt(0),
			Data:  data,
			Gas:   32000000,
		}
		_, err := l2client.CallContract(ctx, msg, nil)
		if err == nil {
			Fatal(t, "call should have failed")
		}

		// execute onchain for proving's sake
		tx := l2info.PrepareTxTo("Owner", &to, 1e9, nil, data)
		Require(t, l2client.SendTransaction(ctx, tx))
		EnsureTxFailed(t, ctx, l2client, tx)
	}

	model := programs.NewMemoryModel(2, 1000)

	// expand to 128 pages, retract, then expand again to 128.
	//   - multicall takes 1 page to init, and then 1 more at runtime.
	//   - grow-and-call takes 1 page, then grows to the first arg by second arg steps.
	args := argsForMulticall(vm.CALL, memoryAddr, nil, []byte{126, 50})
	args = multicallAppend(args, vm.CALL, memoryAddr, []byte{126, 80})

	tx := l2info.PrepareTxTo("Owner", &multiAddr, 1e9, nil, args)
	receipt := ensure(tx, l2client.SendTransaction(ctx, tx))
	gasCost := receipt.GasUsedForL2()
	memCost := model.GasCost(128, 0, 0) + model.GasCost(126, 2, 128)
	logical := uint64(32000000 + 126*1000)
	if !arbmath.WithinRange(gasCost, memCost, memCost+2e5) || !arbmath.WithinRange(gasCost, logical, logical+2e5) {
		Fatal(t, "unexpected cost", gasCost, memCost)
	}

	// check that we'd normally run out of gas
	ensure(arbOwner.SetMaxTxGasLimit(&auth, 32000000))
	expectFailure(multiAddr, args)

	// check that compilation fails when out of memory
	wasm := readWasmFile(t, watFile("grow-120"))
	growHugeAddr := deployContract(t, ctx, auth, l2client, wasm)
	colors.PrintGrey("memory.wat        ", memoryAddr)
	colors.PrintGrey("multicall.rs      ", multiAddr)
	colors.PrintGrey("grow-and-call.wat ", growCallAddr)
	colors.PrintGrey("grow-120.wat      ", growHugeAddr)
	activate, _ := util.NewCallParser(precompilesgen.ArbWasmABI, "activateProgram")
	pack := func(data []byte, err error) []byte {
		Require(t, err)
		return data
	}
	args = arbmath.ConcatByteSlices([]byte{60}, types.ArbWasmAddress[:], pack(activate(growHugeAddr)))
	expectFailure(growCallAddr, args) // consumes 64, then tries to compile something 120

	// check that compilation then succeeds
	args[0] = 0x00
	tx = l2info.PrepareTxTo("Owner", &growCallAddr, 1e9, nil, args)
	ensure(tx, l2client.SendTransaction(ctx, tx)) // TODO: check receipt after compilation pricing

	// check footprint can induce a revert
	args = arbmath.ConcatByteSlices([]byte{122}, growCallAddr[:], []byte{0}, common.Address{}.Bytes())
	expectFailure(growCallAddr, args)

	// check same call would have succeeded with fewer pages
	args = arbmath.ConcatByteSlices([]byte{119}, growCallAddr[:], []byte{0}, common.Address{}.Bytes())
	tx = l2info.PrepareTxTo("Owner", &growCallAddr, 1e9, nil, args)
	receipt = ensure(tx, l2client.SendTransaction(ctx, tx))
	gasCost = receipt.GasUsedForL2()
	memCost = model.GasCost(127, 0, 0)
	if !arbmath.WithinRange(gasCost, memCost, memCost+1e5) {
		Fatal(t, "unexpected cost", gasCost, memCost)
	}

	validateBlocks(t, 2, jit, ctx, node, l2client)
}

func TestProgramActivateFails(t *testing.T) {
	t.Parallel()
	testActivateFails(t, true)
}

func testActivateFails(t *testing.T, jit bool) {
	ctx, node, _, l2client, auth, cleanup := setupProgramTest(t, false)
	defer cleanup()

	arbWasm, err := precompilesgen.NewArbWasm(types.ArbWasmAddress, l2client)
	Require(t, err)

	badExportWasm := readWasmFile(t, watFile("bad-export"))
	auth.GasLimit = 32000000 // skip gas estimation
	badExportAddr := deployContract(t, ctx, auth, l2client, badExportWasm)

	blockToValidate := uint64(0)
	timed(t, "activate bad-export", func() {
		tx, err := arbWasm.ActivateProgram(&auth, badExportAddr)
		Require(t, err)
		txRes, err := WaitForTx(ctx, l2client, tx.Hash(), time.Second*5)
		Require(t, err)
		if txRes.Status != 0 {
			Fatal(t, "bad-export transaction did not fail")
		}
		gotError := arbutil.DetailTxError(ctx, l2client, tx, txRes)
		if !strings.Contains(gotError.Error(), "reserved symbol") {
			Fatal(t, "unexpected error: ", gotError)
		}
		Require(t, err)
		blockToValidate = txRes.BlockNumber.Uint64()
	})

	validateBlockRange(t, []uint64{blockToValidate}, jit, ctx, node, l2client)
}

func TestProgramSdkStorage(t *testing.T) {
	t.Parallel()
	testSdkStorage(t, true)
}

func testSdkStorage(t *testing.T, jit bool) {
	ctx, node, l2info, l2client, auth, cleanup := setupProgramTest(t, jit)
	defer cleanup()

	rust := deployWasm(t, ctx, auth, l2client, rustFile("sdk-storage"))

	ensure := func(tx *types.Transaction, err error) *types.Receipt {
		t.Helper()
		Require(t, err)
		receipt, err := EnsureTxSucceeded(ctx, l2client, tx)
		Require(t, err)
		return receipt
	}

	solidity, tx, mock, err := mocksgen.DeploySdkStorage(&auth, l2client)
	ensure(tx, err)
	tx, err = mock.Populate(&auth)
	receipt := ensure(tx, err)
	solCost := receipt.GasUsedForL2()

	tx = l2info.PrepareTxTo("Owner", &rust, 1e9, nil, tx.Data())
	receipt = ensure(tx, l2client.SendTransaction(ctx, tx))
	rustCost := receipt.GasUsedForL2()

	check := func() {
		colors.PrintBlue("rust ", rustCost, " sol ", solCost)

		// ensure txes are sequenced before checking state
		waitForSequencer(t, node, receipt.BlockNumber.Uint64())

		bc := node.Execution.Backend.ArbInterface().BlockChain()
		statedb, err := bc.State()
		Require(t, err)
		trieHash := func(addr common.Address) common.Hash {
			trie, err := statedb.StorageTrie(addr)
			Require(t, err)
			return trie.Hash()
		}

		solTrie := trieHash(solidity)
		rustTrie := trieHash(rust)
		if solTrie != rustTrie {
			Fatal(t, solTrie, rustTrie)
		}
	}

	check()

	colors.PrintBlue("checking removal")
	tx, err = mock.Remove(&auth)
	receipt = ensure(tx, err)
	solCost = receipt.GasUsedForL2()

	tx = l2info.PrepareTxTo("Owner", &rust, 1e9, nil, tx.Data())
	receipt = ensure(tx, l2client.SendTransaction(ctx, tx))
	rustCost = receipt.GasUsedForL2()
	check()
}

func setupProgramTest(t *testing.T, jit bool) (
	context.Context, *arbnode.Node, *BlockchainTestInfo, *ethclient.Client, bind.TransactOpts, func(),
) {
	ctx, cancel := context.WithCancel(context.Background())
	rand.Seed(time.Now().UTC().UnixNano())

	// TODO: track latest ArbOS version
	chainConfig := params.ArbitrumDevTestChainConfig()
	chainConfig.ArbitrumChainParams.InitialArbOSVersion = 10

	l2config := arbnode.ConfigDefaultL1Test()
	l2config.BlockValidator.Enable = false
	l2config.Staker.Enable = true
	l2config.BatchPoster.Enable = true
	l2config.ParentChainReader.Enable = true
	l2config.Sequencer.MaxRevertGasReject = 0
	l2config.ParentChainReader.OldHeaderTimeout = 10 * time.Minute
	valConf := valnode.TestValidationConfig
	valConf.UseJit = jit
	_, valStack := createTestValidationNode(t, ctx, &valConf)
	configByValidationNode(t, l2config, valStack)

	l2info, node, l2client, _, _, _, l1stack := createTestNodeOnL1WithConfig(t, ctx, true, l2config, chainConfig, nil)

	cleanup := func() {
		requireClose(t, l1stack)
		node.StopAndWait()
		cancel()
	}

	auth := l2info.GetDefaultTransactOpts("Owner", ctx)

	arbOwner, err := precompilesgen.NewArbOwner(types.ArbOwnerAddress, l2client)
	Require(t, err)
	arbDebug, err := precompilesgen.NewArbDebug(types.ArbDebugAddress, l2client)
	Require(t, err)

	ensure := func(tx *types.Transaction, err error) *types.Receipt {
		t.Helper()
		Require(t, err)
		receipt, err := EnsureTxSucceeded(ctx, l2client, tx)
		Require(t, err)
		return receipt
	}

	// Set random pricing params
	inkPrice := testhelpers.RandomUint32(1, 20000) // evm to ink
	colors.PrintGrey(fmt.Sprintf("ink price=%d", inkPrice))

	ensure(arbDebug.BecomeChainOwner(&auth))
	ensure(arbOwner.SetInkPrice(&auth, inkPrice))
	return ctx, node, l2info, l2client, auth, cleanup
}

func readWasmFile(t *testing.T, file string) []byte {
	name := strings.TrimSuffix(filepath.Base(file), filepath.Ext(file))
	source, err := os.ReadFile(file)
	Require(t, err)

	wasmSource, err := wasmer.Wat2Wasm(string(source))
	Require(t, err)
	wasm, err := arbcompress.CompressWell(wasmSource)
	Require(t, err)

	toKb := func(data []byte) float64 { return float64(len(data)) / 1024.0 }
	colors.PrintGrey(fmt.Sprintf("%v: len %.2fK vs %.2fK", name, toKb(wasm), toKb(wasmSource)))

	wasm = append(state.StylusPrefix, wasm...)
	return wasm
}

func deployWasm(
	t *testing.T, ctx context.Context, auth bind.TransactOpts, l2client *ethclient.Client, file string,
) common.Address {
	name := strings.TrimSuffix(filepath.Base(file), filepath.Ext(file))
	wasm := readWasmFile(t, file)
	auth.GasLimit = 32000000 // skip gas estimation
	programAddress := deployContract(t, ctx, auth, l2client, wasm)
	colors.PrintGrey(name, ": deployed to ", programAddress.Hex())
	return activateWasm(t, ctx, auth, l2client, programAddress, name)
}

func activateWasm(
	t *testing.T,
	ctx context.Context,
	auth bind.TransactOpts,
	l2client *ethclient.Client,
	program common.Address,
	name string,
) common.Address {

	arbWasm, err := precompilesgen.NewArbWasm(types.ArbWasmAddress, l2client)
	Require(t, err)

	timed(t, "activate "+name, func() {
		tx, err := arbWasm.ActivateProgram(&auth, program)
		Require(t, err)
		_, err = EnsureTxSucceeded(ctx, l2client, tx)
		Require(t, err)
	})
	return program
}

func argsForStorageRead(key common.Hash) []byte {
	args := []byte{0x00}
	args = append(args, key[:]...)
	return args
}

func argsForStorageWrite(key, value common.Hash) []byte {
	args := []byte{0x01}
	args = append(args, key[:]...)
	args = append(args, value[:]...)
	return args
}

func argsForMulticall(opcode vm.OpCode, address common.Address, value *big.Int, calldata []byte) []byte {
	kinds := make(map[vm.OpCode]byte)
	kinds[vm.CALL] = 0x00
	kinds[vm.DELEGATECALL] = 0x01
	kinds[vm.STATICCALL] = 0x02

	args := []byte{0x01}
	length := 21 + len(calldata)
	if opcode == vm.CALL {
		length += 32
	}
	args = append(args, arbmath.Uint32ToBytes(uint32(length))...)
	args = append(args, kinds[opcode])
	if opcode == vm.CALL {
		if value == nil {
			value = common.Big0
		}
		args = append(args, common.BigToHash(value).Bytes()...)
	}
	args = append(args, address.Bytes()...)
	args = append(args, calldata...)
	return args
}

func multicallAppend(calls []byte, opcode vm.OpCode, address common.Address, inner []byte) []byte {
	calls[0] += 1 // add another call
	calls = append(calls, argsForMulticall(opcode, address, nil, inner)[1:]...)
	return calls
}

func assertStorageAt(
	t *testing.T, ctx context.Context, l2client *ethclient.Client, contract common.Address, key, value common.Hash,
) {
	t.Helper()
	storedBytes, err := l2client.StorageAt(ctx, contract, key, nil)
	Require(t, err)
	storedValue := common.BytesToHash(storedBytes)
	if value != storedValue {
		Fatal(t, "wrong value", value, storedValue)
	}
}

func rustFile(name string) string {
	return fmt.Sprintf("../arbitrator/stylus/tests/%v/target/wasm32-unknown-unknown/release/%v.wasm", name, name)
}

func watFile(name string) string {
	return fmt.Sprintf("../arbitrator/stylus/tests/%v.wat", name)
}

func validateBlocks(
	t *testing.T, start uint64, jit bool, ctx context.Context, node *arbnode.Node, l2client *ethclient.Client,
) {
	t.Helper()
	if jit || start == 0 {
		start = 1
	}

	blockHeight, err := l2client.BlockNumber(ctx)
	Require(t, err)

	blocks := []uint64{}
	for i := start; i <= blockHeight; i++ {
		blocks = append(blocks, i)
	}
	validateBlockRange(t, blocks, jit, ctx, node, l2client)
}

func validateBlockRange(
	t *testing.T, blocks []uint64, jit bool,
	ctx context.Context, node *arbnode.Node, l2client *ethclient.Client,
) {
	t.Helper()
	waitForSequencer(t, node, arbmath.MaxInt(blocks...))
	blockHeight, err := l2client.BlockNumber(ctx)
	Require(t, err)

	// validate everything
	if jit {
		blocks = []uint64{}
		for i := uint64(1); i <= blockHeight; i++ {
			blocks = append(blocks, i)
		}
	}

	success := true
	for _, block := range blocks {
		// no classic data, so block numbers are message indicies
		inboxPos := arbutil.MessageIndex(block)

		now := time.Now()
		correct, _, err := node.StatelessBlockValidator.ValidateResult(ctx, inboxPos, false, common.Hash{})
		Require(t, err, "block", block)
		passed := formatTime(time.Since(now))
		if correct {
			colors.PrintMint("yay!! we validated block ", block, " in ", passed)
		} else {
			colors.PrintRed("failed to validate block ", block, " in ", passed)
		}
		success = success && correct
	}
	if !success {
		Fatal(t)
	}
}

func waitForSequencer(t *testing.T, node *arbnode.Node, block uint64) {
	t.Helper()
	msgCount := arbutil.BlockNumberToMessageCount(block, 0)
	doUntil(t, 20*time.Millisecond, 500, func() bool {
		batchCount, err := node.InboxTracker.GetBatchCount()
		Require(t, err)
		meta, err := node.InboxTracker.GetBatchMetadata(batchCount - 1)
		Require(t, err)
		msgExecuted, err := node.Execution.ExecEngine.HeadMessageNumber()
		Require(t, err)
		return msgExecuted+1 >= msgCount && meta.MessageCount >= msgCount
	})
}

func timed(t *testing.T, message string, lambda func()) {
	t.Helper()
	now := time.Now()
	lambda()
	passed := time.Since(now)
	colors.PrintGrey("Time to ", message, ": ", passed.String())
}

func formatTime(duration time.Duration) string {
	span := float64(duration.Nanoseconds())
	unit := 0
	units := []string{"ns", "μs", "ms", "s", "min", "h", "d", "w", "mo", "yr", "dec", "cent", "mill", "eon"}
	scale := []float64{1000., 1000., 1000., 60., 60., 24., 7., 4.34, 12., 10., 10., 10., 1000000.}
	for span >= scale[unit] && unit < len(scale) {
		span /= scale[unit]
		unit += 1
	}
	return fmt.Sprintf("%.2f%s", span, units[unit])
}<|MERGE_RESOLUTION|>--- conflicted
+++ resolved
@@ -79,7 +79,11 @@
 	if programVersion != stylusVersion || stylusVersion == 0 {
 		Fatal(t, "unexpected versions", stylusVersion, programVersion)
 	}
-<<<<<<< HEAD
+	otherVersion, err := arbWasm.ProgramVersion(nil, otherAddressSameCode)
+	Require(t, err)
+	if otherVersion != programVersion {
+		Fatal(t, "mismatched versions", stylusVersion, programVersion)
+	}
 	programSize, err := arbWasm.ProgramSize(nil, programAddress)
 	Require(t, err)
 	if programSize < 20000 || programSize > 30000 {
@@ -89,12 +93,6 @@
 	Require(t, err)
 	if programMemoryFootprint != 1 {
 		Fatal(t, "unexpected memory footprint", programMemoryFootprint)
-=======
-	otherVersion, err := arbWasm.ProgramVersion(nil, otherAddressSameCode)
-	Require(t, err)
-	if otherVersion != programVersion {
-		Fatal(t, "mismatched versions", stylusVersion, programVersion)
->>>>>>> 9c8b67ed
 	}
 
 	preimage := []byte("°º¤ø,¸,ø¤°º¤ø,¸,ø¤°º¤ø,¸ nyan nyan ~=[,,_,,]:3 nyan nyan")
