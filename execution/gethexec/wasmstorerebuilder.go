--- conflicted
+++ resolved
@@ -63,11 +63,7 @@
 	var err error
 	var stateDb *state.StateDB
 
-<<<<<<< HEAD
-	if err := populateStylusTargetCache(targetConfig); err != nil {
-=======
 	if err := PopulateStylusTargetCache(targetConfig); err != nil {
->>>>>>> d81324da
 		return fmt.Errorf("error populating stylus target cache: %w", err)
 	}
 
