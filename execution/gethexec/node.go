--- conflicted
+++ resolved
@@ -275,17 +275,12 @@
 
 }
 
-<<<<<<< HEAD
 func (n *ExecutionNode) GetL1GasPriceEstimate() (uint64, error) {
 	return n.ExecEngine.GetL1GasPriceEstimate()
 }
 
-func (n *ExecutionNode) Initialize(ctx context.Context, arbnode interface{}, sync arbitrum.SyncProgressBackend) error {
-	n.ArbInterface.Initialize(arbnode)
-=======
 func (n *ExecutionNode) Initialize(ctx context.Context) error {
 	n.ArbInterface.Initialize(n)
->>>>>>> f93d2c38
 	err := n.Backend.Start()
 	if err != nil {
 		return fmt.Errorf("error starting geth backend: %w", err)
