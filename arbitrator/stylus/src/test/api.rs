--- conflicted
+++ resolved
@@ -1,17 +1,10 @@
 // Copyright 2022, Offchain Labs, Inc.
 // For license information, see https://github.com/OffchainLabs/nitro/blob/master/LICENSE
 
-<<<<<<< HEAD
-use crate::{
-    env::{AddressBalance, AddressCodeHash, BlockHash, GetBytes32, SetBytes32},
-    native::{self, NativeInstance},
-    run::RunProgram,
-=======
 use crate::{native, run::RunProgram};
 use arbutil::{
     evm::{api::EvmApi, user::UserOutcomeKind, EvmData},
     Bytes20, Bytes32,
->>>>>>> 89def1a8
 };
 use eyre::Result;
 use parking_lot::Mutex;
@@ -135,74 +128,6 @@
 
     fn create2(
         &mut self,
-<<<<<<< HEAD
-        address: Bytes20,
-        storage: TestEvmStorage,
-        contracts: TestEvmContracts,
-    ) -> TestEvmStorage {
-        let address_balance = Box::new(move |_address| todo!("address_balance not yet supported"));
-        let address_code_hash =
-            Box::new(move |_address| todo!("address_code_hash not yet supported"));
-        let block_hash = Box::new(move |_block| todo!("block_hash not yet supported"));
-        let get_bytes32 = storage.getter(address);
-        let set_bytes32 = storage.setter(address);
-        let moved_storage = storage.clone();
-        let moved_contracts = contracts.clone();
-
-        let contract_call = Box::new(
-            move |address: Bytes20, input: Vec<u8>, gas, _value| unsafe {
-                // this call function is for testing purposes only and deviates from onchain behavior
-                let contracts = moved_contracts.clone();
-                let compile = contracts.compile.clone();
-                let config = contracts.config;
-                *contracts.return_data.lock() = vec![];
-
-                let mut native = match contracts.contracts.lock().get(&address) {
-                    Some(module) => NativeInstance::deserialize(module, compile.clone()).unwrap(),
-                    None => panic!("No contract at address {}", address.red()),
-                };
-
-                native.set_test_evm_api(address, moved_storage.clone(), contracts.clone());
-                let ink = config.pricing.gas_to_ink(gas);
-
-                let outcome = native.run_main(&input, config, ink).unwrap();
-                let (status, outs) = outcome.into_data();
-                let outs_len = outs.len() as u32;
-
-                let ink_left: u64 = native.ink_left().into();
-                let gas_left = config.pricing.ink_to_gas(ink_left);
-                *contracts.return_data.lock() = outs;
-                (outs_len, gas - gas_left, status)
-            },
-        );
-        let delegate_call =
-            Box::new(move |_contract, _input, _gas| todo!("delegate call not yet supported"));
-        let static_call =
-            Box::new(move |_contract, _input, _gas| todo!("static call not yet supported"));
-        let get_return_data =
-            Box::new(move || -> Vec<u8> { contracts.clone().return_data.lock().clone() });
-        let create1 =
-            Box::new(move |_code, _endowment, _gas| unimplemented!("create1 not supported"));
-        let create2 =
-            Box::new(move |_code, _endowment, _salt, _gas| unimplemented!("create2 not supported"));
-        let emit_log = Box::new(move |_data, _topics| Ok(()));
-
-        self.env_mut().set_evm_api(
-            address_balance,
-            address_code_hash,
-            block_hash,
-            get_bytes32,
-            set_bytes32,
-            contract_call,
-            delegate_call,
-            static_call,
-            create1,
-            create2,
-            get_return_data,
-            emit_log,
-        );
-        storage
-=======
         _code: Vec<u8>,
         _endowment: Bytes32,
         _salt: Bytes32,
@@ -217,6 +142,5 @@
 
     fn emit_log(&mut self, _data: Vec<u8>, _topics: u32) -> Result<()> {
         Ok(()) // pretend a log was emitted
->>>>>>> 89def1a8
     }
 }