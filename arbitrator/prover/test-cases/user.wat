--- conflicted
+++ resolved
@@ -11,7 +11,6 @@
         unreachable)
     (func $out_of_bounds
         i32.const 0xFFFFFF
-<<<<<<< HEAD
         i32.load
         drop)
     (func (export "user_entrypoint") (param $args_len i32) (result i32)
@@ -34,8 +33,4 @@
             (then (call $out_of_bounds))
         )
         i32.const 100)
-    (memory 1 1))
-=======
-        i32.load)
-    (memory (export "memory") 1 1))
->>>>>>> f44b737c
+    (memory (export "memory") 1 1))