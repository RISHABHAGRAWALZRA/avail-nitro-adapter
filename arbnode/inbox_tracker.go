--- conflicted
+++ resolved
@@ -22,11 +22,8 @@
 	"github.com/offchainlabs/nitro/arbstate"
 	"github.com/offchainlabs/nitro/arbutil"
 	"github.com/offchainlabs/nitro/broadcaster"
-<<<<<<< HEAD
 	m "github.com/offchainlabs/nitro/broadcaster/message"
-=======
 	"github.com/offchainlabs/nitro/das/avail"
->>>>>>> a915e5ad
 	"github.com/offchainlabs/nitro/staker"
 	"github.com/offchainlabs/nitro/util/containers"
 )
@@ -37,49 +34,30 @@
 )
 
 type InboxTracker struct {
-<<<<<<< HEAD
-	db         ethdb.Database
-	txStreamer *TransactionStreamer
-	mutex      sync.Mutex
-	validator  *staker.BlockValidator
-	das        arbstate.DataAvailabilityReader
-	blobReader arbstate.BlobReader
-=======
 	db            ethdb.Database
 	txStreamer    *TransactionStreamer
 	mutex         sync.Mutex
 	validator     *staker.BlockValidator
 	das           arbstate.DataAvailabilityReader
 	availDAReader avail.DataAvailabilityReader
->>>>>>> a915e5ad
+	blobReader    arbstate.BlobReader
 
 	batchMetaMutex sync.Mutex
 	batchMeta      *containers.LruCache[uint64, BatchMetadata]
 }
 
-<<<<<<< HEAD
-func NewInboxTracker(db ethdb.Database, txStreamer *TransactionStreamer, das arbstate.DataAvailabilityReader, blobReader arbstate.BlobReader) (*InboxTracker, error) {
-=======
-func NewInboxTracker(db ethdb.Database, txStreamer *TransactionStreamer, das arbstate.DataAvailabilityReader, availDAReader avail.DataAvailabilityReader) (*InboxTracker, error) {
->>>>>>> a915e5ad
+func NewInboxTracker(db ethdb.Database, txStreamer *TransactionStreamer, das arbstate.DataAvailabilityReader, availDAReader avail.DataAvailabilityReader, blobReader arbstate.BlobReader) (*InboxTracker, error) {
 	// We support a nil txStreamer for the pruning code
 	if txStreamer != nil && txStreamer.chainConfig.ArbitrumChainParams.DataAvailabilityCommittee && das == nil {
 		return nil, errors.New("data availability service required but unconfigured")
 	}
 	tracker := &InboxTracker{
-<<<<<<< HEAD
-		db:         db,
-		txStreamer: txStreamer,
-		das:        das,
-		blobReader: blobReader,
-		batchMeta:  containers.NewLruCache[uint64, BatchMetadata](1000),
-=======
 		db:            db,
 		txStreamer:    txStreamer,
 		das:           das,
 		availDAReader: availDAReader,
+		blobReader:    blobReader,
 		batchMeta:     containers.NewLruCache[uint64, BatchMetadata](1000),
->>>>>>> a915e5ad
 	}
 	return tracker, nil
 }
@@ -631,12 +609,8 @@
 		ctx:    ctx,
 		client: client,
 	}
-<<<<<<< HEAD
-
-	multiplexer := arbstate.NewInboxMultiplexer(backend, prevbatchmeta.DelayedMessageCount, t.das, t.blobReader, arbstate.KeysetValidate)
-=======
-	multiplexer := arbstate.NewInboxMultiplexer(backend, prevbatchmeta.DelayedMessageCount, t.das, t.availDAReader, arbstate.KeysetValidate)
->>>>>>> a915e5ad
+
+	multiplexer := arbstate.NewInboxMultiplexer(backend, prevbatchmeta.DelayedMessageCount, t.das, t.availDAReader, t.blobReader, arbstate.KeysetValidate)
 	batchMessageCounts := make(map[uint64]arbutil.MessageIndex)
 	currentpos := prevbatchmeta.MessageCount + 1
 	for {
