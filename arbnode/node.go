--- conflicted
+++ resolved
@@ -819,21 +819,9 @@
 			return fmt.Errorf("error starting inbox reader: %w", err)
 		}
 	}
-<<<<<<< HEAD
-	// broadcastServer must be started befopre sequencing any transactions
-	if n.BroadcastServer != nil {
-		err = n.BroadcastServer.Start(ctx)
-		if err != nil {
-			return fmt.Errorf("error starting feed broadcast server: %w", err)
-		}
-	}
-	if n.DelayedSequencer != nil && n.SeqCoordinator == nil {
-		err = n.DelayedSequencer.ForceSequenceDelayed(ctx)
-=======
 	// must init broadcast server before trying to sequence anything
 	if n.BroadcastServer != nil {
 		err = n.BroadcastServer.Start(ctx)
->>>>>>> 26fad6f7
 		if err != nil {
 			return fmt.Errorf("error starting feed broadcast server: %w", err)
 		}
