--- conflicted
+++ resolved
@@ -564,8 +564,7 @@
 	dpCfg := func() *dataposter.DataPosterConfig {
 		return &cfg.Staker.DataPoster
 	}
-<<<<<<< HEAD
-	return dataposter.NewDataPoster(
+	return dataposter.NewDataPoster(ctx,
 		&dataposter.DataPosterOpts{
 			Database:          db,
 			HeaderReader:      l1Reader,
@@ -577,9 +576,6 @@
 			// transactOpts is non-nil, it's checked at the beginning.
 			RedisKey: transactOpts.From.String() + ".staker-data-poster.queue",
 		})
-=======
-	return dataposter.NewDataPoster(ctx, db, l1Reader, transactOpts, redisC, redisLock, dpCfg, mdRetriever)
->>>>>>> 461369dc
 }
 
 func createNodeImpl(
