// Copyright 2021-2022, Offchain Labs, Inc.
// For license information, see https://github.com/nitro/blob/master/LICENSE

package arbnode

import (
	"context"
	"encoding/binary"
	"errors"
	"fmt"
	"math/big"
	"time"

	flag "github.com/spf13/pflag"

	"github.com/ethereum/go-ethereum/accounts/abi/bind"
	"github.com/ethereum/go-ethereum/common"
	"github.com/ethereum/go-ethereum/core/rawdb"
	"github.com/ethereum/go-ethereum/core/types"
	"github.com/ethereum/go-ethereum/crypto"
	"github.com/ethereum/go-ethereum/ethdb"
	"github.com/ethereum/go-ethereum/log"
	"github.com/ethereum/go-ethereum/node"
	"github.com/ethereum/go-ethereum/params"
	"github.com/ethereum/go-ethereum/rpc"

	"github.com/offchainlabs/nitro/arbos/arbostypes"
	"github.com/offchainlabs/nitro/arbutil"
	"github.com/offchainlabs/nitro/broadcastclient"
	"github.com/offchainlabs/nitro/broadcastclients"
	"github.com/offchainlabs/nitro/broadcaster"
	"github.com/offchainlabs/nitro/das"
	"github.com/offchainlabs/nitro/execution"
	"github.com/offchainlabs/nitro/execution/gethexec"
	"github.com/offchainlabs/nitro/solgen/go/bridgegen"
	"github.com/offchainlabs/nitro/solgen/go/challengegen"
	"github.com/offchainlabs/nitro/solgen/go/ospgen"
	"github.com/offchainlabs/nitro/solgen/go/rollupgen"
	"github.com/offchainlabs/nitro/staker"
	"github.com/offchainlabs/nitro/util/contracts"
	"github.com/offchainlabs/nitro/util/headerreader"
	"github.com/offchainlabs/nitro/util/signature"
	"github.com/offchainlabs/nitro/wsbroadcastserver"
)

type RollupAddresses struct {
	Bridge                 common.Address `json:"bridge"`
	Inbox                  common.Address `json:"inbox"`
	SequencerInbox         common.Address `json:"sequencer-inbox"`
	Rollup                 common.Address `json:"rollup"`
	ValidatorUtils         common.Address `json:"validator-utils"`
	ValidatorWalletCreator common.Address `json:"validator-wallet-creator"`
	DeployedAt             uint64         `json:"deployed-at"`
}

type RollupAddressesConfig struct {
	Bridge                 string `koanf:"bridge"`
	Inbox                  string `koanf:"inbox"`
	SequencerInbox         string `koanf:"sequencer-inbox"`
	Rollup                 string `koanf:"rollup"`
	ValidatorUtils         string `koanf:"validator-utils"`
	ValidatorWalletCreator string `koanf:"validator-wallet-creator"`
	DeployedAt             uint64 `koanf:"deployed-at"`
}

var RollupAddressesConfigDefault = RollupAddressesConfig{}

func RollupAddressesConfigAddOptions(prefix string, f *flag.FlagSet) {
	f.String(prefix+".bridge", "", "the bridge contract address")
	f.String(prefix+".inbox", "", "the inbox contract address")
	f.String(prefix+".sequencer-inbox", "", "the sequencer inbox contract address")
	f.String(prefix+".rollup", "", "the rollup contract address")
	f.String(prefix+".validator-utils", "", "the validator utils contract address")
	f.String(prefix+".validator-wallet-creator", "", "the validator wallet creator contract address")
	f.Uint64(prefix+".deployed-at", 0, "the block number at which the rollup was deployed")
}

func (c *RollupAddressesConfig) ParseAddresses() (RollupAddresses, error) {
	a := RollupAddresses{
		DeployedAt: c.DeployedAt,
	}
	strs := []string{
		c.Bridge,
		c.Inbox,
		c.SequencerInbox,
		c.Rollup,
		c.ValidatorUtils,
		c.ValidatorWalletCreator,
	}
	addrs := []*common.Address{
		&a.Bridge,
		&a.Inbox,
		&a.SequencerInbox,
		&a.Rollup,
		&a.ValidatorUtils,
		&a.ValidatorWalletCreator,
	}
	names := []string{
		"Bridge",
		"Inbox",
		"SequencerInbox",
		"Rollup",
		"ValidatorUtils",
		"ValidatorWalletCreator",
	}
	if len(strs) != len(addrs) {
		return RollupAddresses{}, fmt.Errorf("internal error: attempting to parse %v strings into %v addresses", len(strs), len(addrs))
	}
	complete := true
	for i, s := range strs {
		if !common.IsHexAddress(s) {
			log.Error("invalid address", "name", names[i], "value", s)
			complete = false
		}
		*addrs[i] = common.HexToAddress(s)
	}
	if !complete {
		return RollupAddresses{}, fmt.Errorf("invalid addresses")
	}
	return a, nil
}

func andTxSucceeded(ctx context.Context, l1Reader *headerreader.HeaderReader, tx *types.Transaction, err error) error {
	if err != nil {
		return fmt.Errorf("error submitting tx: %w", err)
	}
	_, err = l1Reader.WaitForTxApproval(ctx, tx)
	if err != nil {
		return fmt.Errorf("error executing tx: %w", err)
	}
	return nil
}

func deployBridgeCreator(ctx context.Context, l1Reader *headerreader.HeaderReader, auth *bind.TransactOpts) (common.Address, error) {
	client := l1Reader.Client()
	bridgeTemplate, tx, _, err := bridgegen.DeployBridge(auth, client)
	err = andTxSucceeded(ctx, l1Reader, tx, err)
	if err != nil {
		return common.Address{}, fmt.Errorf("bridge deploy error: %w", err)
	}

	seqInboxTemplate, tx, _, err := bridgegen.DeploySequencerInbox(auth, client)
	err = andTxSucceeded(ctx, l1Reader, tx, err)
	if err != nil {
		return common.Address{}, fmt.Errorf("sequencer inbox deploy error: %w", err)
	}

	inboxTemplate, tx, _, err := bridgegen.DeployInbox(auth, client)
	err = andTxSucceeded(ctx, l1Reader, tx, err)
	if err != nil {
		return common.Address{}, fmt.Errorf("inbox deploy error: %w", err)
	}

	rollupEventBridgeTemplate, tx, _, err := rollupgen.DeployRollupEventInbox(auth, client)
	err = andTxSucceeded(ctx, l1Reader, tx, err)
	if err != nil {
		return common.Address{}, fmt.Errorf("rollup event bridge deploy error: %w", err)
	}

	outboxTemplate, tx, _, err := bridgegen.DeployOutbox(auth, client)
	err = andTxSucceeded(ctx, l1Reader, tx, err)
	if err != nil {
		return common.Address{}, fmt.Errorf("outbox deploy error: %w", err)
	}

	bridgeCreatorAddr, tx, bridgeCreator, err := rollupgen.DeployBridgeCreator(auth, client)
	err = andTxSucceeded(ctx, l1Reader, tx, err)
	if err != nil {
		return common.Address{}, fmt.Errorf("bridge creator deploy error: %w", err)
	}

	tx, err = bridgeCreator.UpdateTemplates(auth, bridgeTemplate, seqInboxTemplate, inboxTemplate, rollupEventBridgeTemplate, outboxTemplate)
	err = andTxSucceeded(ctx, l1Reader, tx, err)
	if err != nil {
		return common.Address{}, fmt.Errorf("bridge creator update templates error: %w", err)
	}

	return bridgeCreatorAddr, nil
}

func deployChallengeFactory(ctx context.Context, l1Reader *headerreader.HeaderReader, auth *bind.TransactOpts) (common.Address, common.Address, error) {
	client := l1Reader.Client()
	osp0, tx, _, err := ospgen.DeployOneStepProver0(auth, client)
	err = andTxSucceeded(ctx, l1Reader, tx, err)
	if err != nil {
		return common.Address{}, common.Address{}, fmt.Errorf("osp0 deploy error: %w", err)
	}

	ospMem, _, _, err := ospgen.DeployOneStepProverMemory(auth, client)
	err = andTxSucceeded(ctx, l1Reader, tx, err)
	if err != nil {
		return common.Address{}, common.Address{}, fmt.Errorf("ospMemory deploy error: %w", err)
	}

	ospMath, _, _, err := ospgen.DeployOneStepProverMath(auth, client)
	err = andTxSucceeded(ctx, l1Reader, tx, err)
	if err != nil {
		return common.Address{}, common.Address{}, fmt.Errorf("ospMath deploy error: %w", err)
	}

	ospHostIo, _, _, err := ospgen.DeployOneStepProverHostIo(auth, client)
	err = andTxSucceeded(ctx, l1Reader, tx, err)
	if err != nil {
		return common.Address{}, common.Address{}, fmt.Errorf("ospHostIo deploy error: %w", err)
	}

	ospEntryAddr, tx, _, err := ospgen.DeployOneStepProofEntry(auth, client, osp0, ospMem, ospMath, ospHostIo)
	err = andTxSucceeded(ctx, l1Reader, tx, err)
	if err != nil {
		return common.Address{}, common.Address{}, fmt.Errorf("ospEntry deploy error: %w", err)
	}

	challengeManagerAddr, tx, _, err := challengegen.DeployChallengeManager(auth, client)
	err = andTxSucceeded(ctx, l1Reader, tx, err)
	if err != nil {
		return common.Address{}, common.Address{}, fmt.Errorf("ospEntry deploy error: %w", err)
	}

	return ospEntryAddr, challengeManagerAddr, nil
}

func deployRollupCreator(ctx context.Context, l1Reader *headerreader.HeaderReader, auth *bind.TransactOpts) (*rollupgen.RollupCreator, common.Address, common.Address, common.Address, error) {
	bridgeCreator, err := deployBridgeCreator(ctx, l1Reader, auth)
	if err != nil {
		return nil, common.Address{}, common.Address{}, common.Address{}, err
	}

	ospEntryAddr, challengeManagerAddr, err := deployChallengeFactory(ctx, l1Reader, auth)
	if err != nil {
		return nil, common.Address{}, common.Address{}, common.Address{}, err
	}

	rollupAdminLogic, tx, _, err := rollupgen.DeployRollupAdminLogic(auth, l1Reader.Client())
	err = andTxSucceeded(ctx, l1Reader, tx, err)
	if err != nil {
		return nil, common.Address{}, common.Address{}, common.Address{}, fmt.Errorf("rollup admin logic deploy error: %w", err)
	}

	rollupUserLogic, tx, _, err := rollupgen.DeployRollupUserLogic(auth, l1Reader.Client())
	err = andTxSucceeded(ctx, l1Reader, tx, err)
	if err != nil {
		return nil, common.Address{}, common.Address{}, common.Address{}, fmt.Errorf("rollup user logic deploy error: %w", err)
	}

	rollupCreatorAddress, tx, rollupCreator, err := rollupgen.DeployRollupCreator(auth, l1Reader.Client())
	err = andTxSucceeded(ctx, l1Reader, tx, err)
	if err != nil {
		return nil, common.Address{}, common.Address{}, common.Address{}, fmt.Errorf("rollup creator deploy error: %w", err)
	}

	validatorUtils, tx, _, err := rollupgen.DeployValidatorUtils(auth, l1Reader.Client())
	err = andTxSucceeded(ctx, l1Reader, tx, err)
	if err != nil {
		return nil, common.Address{}, common.Address{}, common.Address{}, fmt.Errorf("validator utils deploy error: %w", err)
	}

	validatorWalletCreator, tx, _, err := rollupgen.DeployValidatorWalletCreator(auth, l1Reader.Client())
	err = andTxSucceeded(ctx, l1Reader, tx, err)
	if err != nil {
		return nil, common.Address{}, common.Address{}, common.Address{}, fmt.Errorf("validator wallet creator deploy error: %w", err)
	}

	tx, err = rollupCreator.SetTemplates(
		auth,
		bridgeCreator,
		ospEntryAddr,
		challengeManagerAddr,
		rollupAdminLogic,
		rollupUserLogic,
		validatorUtils,
		validatorWalletCreator,
	)
	err = andTxSucceeded(ctx, l1Reader, tx, err)
	if err != nil {
		return nil, common.Address{}, common.Address{}, common.Address{}, fmt.Errorf("rollup set template error: %w", err)
	}

	return rollupCreator, rollupCreatorAddress, validatorUtils, validatorWalletCreator, nil
}

func GenerateRollupConfig(prod bool, wasmModuleRoot common.Hash, rollupOwner common.Address, chainId *big.Int, loserStakeEscrow common.Address) rollupgen.Config {
	var confirmPeriod uint64
	if prod {
		confirmPeriod = 45818
	} else {
		confirmPeriod = 20
	}
	return rollupgen.Config{
		ConfirmPeriodBlocks:      confirmPeriod,
		ExtraChallengeTimeBlocks: 200,
		StakeToken:               common.Address{},
		BaseStake:                big.NewInt(params.Ether),
		WasmModuleRoot:           wasmModuleRoot,
		Owner:                    rollupOwner,
		LoserStakeEscrow:         loserStakeEscrow,
		ChainId:                  chainId,
		SequencerInboxMaxTimeVariation: rollupgen.ISequencerInboxMaxTimeVariation{
			DelayBlocks:   big.NewInt(60 * 60 * 24 / 15),
			FutureBlocks:  big.NewInt(12),
			DelaySeconds:  big.NewInt(60 * 60 * 24),
			FutureSeconds: big.NewInt(60 * 60),
		},
	}
}

func DeployOnL1(ctx context.Context, l1client arbutil.L1Interface, deployAuth *bind.TransactOpts, sequencer common.Address, authorizeValidators uint64, readerConfig headerreader.ConfigFetcher, config rollupgen.Config) (*RollupAddresses, error) {
	l1Reader := headerreader.New(l1client, readerConfig)
	l1Reader.Start(ctx)
	defer l1Reader.StopAndWait()

	if config.WasmModuleRoot == (common.Hash{}) {
		return nil, errors.New("no machine specified")
	}

	rollupCreator, rollupCreatorAddress, validatorUtils, validatorWalletCreator, err := deployRollupCreator(ctx, l1Reader, deployAuth)
	if err != nil {
		return nil, fmt.Errorf("error deploying rollup creator: %w", err)
	}

	nonce, err := l1client.PendingNonceAt(ctx, rollupCreatorAddress)
	if err != nil {
		return nil, fmt.Errorf("error getting pending nonce: %w", err)
	}
	expectedRollupAddr := crypto.CreateAddress(rollupCreatorAddress, nonce+2)
	tx, err := rollupCreator.CreateRollup(
		deployAuth,
		config,
		expectedRollupAddr,
	)
	if err != nil {
		return nil, fmt.Errorf("error submitting create rollup tx: %w", err)
	}
	receipt, err := l1Reader.WaitForTxApproval(ctx, tx)
	if err != nil {
		return nil, fmt.Errorf("error executing create rollup tx: %w", err)
	}
	info, err := rollupCreator.ParseRollupCreated(*receipt.Logs[len(receipt.Logs)-1])
	if err != nil {
		return nil, fmt.Errorf("error parsing rollup created log: %w", err)
	}

	sequencerInbox, err := bridgegen.NewSequencerInbox(info.SequencerInbox, l1client)
	if err != nil {
		return nil, fmt.Errorf("error getting sequencer inbox: %w", err)
	}

	// if a zero sequencer address is specified, don't authorize any sequencers
	if sequencer != (common.Address{}) {
		tx, err = sequencerInbox.SetIsBatchPoster(deployAuth, sequencer, true)
		err = andTxSucceeded(ctx, l1Reader, tx, err)
		if err != nil {
			return nil, fmt.Errorf("error setting is batch poster: %w", err)
		}
	}

	var allowValidators []bool
	var validatorAddrs []common.Address
	for i := uint64(1); i <= authorizeValidators; i++ {
		validatorAddrs = append(validatorAddrs, crypto.CreateAddress(validatorWalletCreator, i))
		allowValidators = append(allowValidators, true)
	}
	if len(validatorAddrs) > 0 {
		rollup, err := rollupgen.NewRollupAdminLogic(info.RollupAddress, l1client)
		if err != nil {
			return nil, fmt.Errorf("error getting rollup admin: %w", err)
		}
		tx, err = rollup.SetValidator(deployAuth, validatorAddrs, allowValidators)
		err = andTxSucceeded(ctx, l1Reader, tx, err)
		if err != nil {
			return nil, fmt.Errorf("error setting validator: %w", err)
		}
	}

	return &RollupAddresses{
		Bridge:                 info.Bridge,
		Inbox:                  info.InboxAddress,
		SequencerInbox:         info.SequencerInbox,
		DeployedAt:             receipt.BlockNumber.Uint64(),
		Rollup:                 info.RollupAddress,
		ValidatorUtils:         validatorUtils,
		ValidatorWalletCreator: validatorWalletCreator,
	}, nil
}

type Config struct {
	Sequencer           bool                        `koanf:"sequencer"`
	L1Reader            headerreader.Config         `koanf:"l1-reader" reload:"hot"`
	InboxReader         InboxReaderConfig           `koanf:"inbox-reader" reload:"hot"`
	DelayedSequencer    DelayedSequencerConfig      `koanf:"delayed-sequencer" reload:"hot"`
	BatchPoster         BatchPosterConfig           `koanf:"batch-poster" reload:"hot"`
	BlockValidator      staker.BlockValidatorConfig `koanf:"block-validator" reload:"hot"`
	Feed                broadcastclient.FeedConfig  `koanf:"feed" reload:"hot"`
	Staker              staker.L1ValidatorConfig    `koanf:"staker"`
	SeqCoordinator      SeqCoordinatorConfig        `koanf:"seq-coordinator"`
	DataAvailability    das.DataAvailabilityConfig  `koanf:"data-availability"`
	SyncMonitor         SyncMonitorConfig           `koanf:"sync-monitor"`
	Dangerous           DangerousConfig             `koanf:"dangerous"`
	TransactionStreamer TransactionStreamerConfig   `koanf:"transaction-streamer" reload:"hot"`
	Maintenance         MaintenanceConfig           `koanf:"maintenance" reload:"hot"`
}

func (c *Config) Validate() error {
	if c.L1Reader.Enable && c.Sequencer && !c.DelayedSequencer.Enable {
		log.Warn("delayed sequencer is not enabled, despite sequencer and l1 reader being enabled")
	}
	if c.DelayedSequencer.Enable && !c.Sequencer {
		return errors.New("cannot enable delayed sequencer without enabling sequencer")
	}
	if err := c.Maintenance.Validate(); err != nil {
		return err
	}
	if err := c.InboxReader.Validate(); err != nil {
		return err
	}
	if err := c.BatchPoster.Validate(); err != nil {
		return err
	}
	if err := c.Feed.Validate(); err != nil {
		return err
	}
	if err := c.Staker.Validate(); err != nil {
		return err
	}
	return nil
}

func (c *Config) ValidatorRequired() bool {
	if c.BlockValidator.Enable {
		return true
	}
	if c.Staker.Enable {
		return !c.Staker.Dangerous.WithoutBlockValidator
	}
	return false
}

func ConfigAddOptions(prefix string, f *flag.FlagSet, feedInputEnable bool, feedOutputEnable bool) {
	f.Bool(prefix+".sequencer", ConfigDefault.Sequencer, "enable sequencer")
	headerreader.AddOptions(prefix+".l1-reader", f)
	InboxReaderConfigAddOptions(prefix+".inbox-reader", f)
	DelayedSequencerConfigAddOptions(prefix+".delayed-sequencer", f)
	BatchPosterConfigAddOptions(prefix+".batch-poster", f)
	staker.BlockValidatorConfigAddOptions(prefix+".block-validator", f)
	broadcastclient.FeedConfigAddOptions(prefix+".feed", f, feedInputEnable, feedOutputEnable)
	staker.L1ValidatorConfigAddOptions(prefix+".staker", f)
	SeqCoordinatorConfigAddOptions(prefix+".seq-coordinator", f)
	das.DataAvailabilityConfigAddNodeOptions(prefix+".data-availability", f)
	SyncMonitorConfigAddOptions(prefix+".sync-monitor", f)
	DangerousConfigAddOptions(prefix+".dangerous", f)
	TransactionStreamerConfigAddOptions(prefix+".transaction-streamer", f)
	MaintenanceConfigAddOptions(prefix+".maintenance", f)
}

var ConfigDefault = Config{
	L1Reader:            headerreader.DefaultConfig,
	InboxReader:         DefaultInboxReaderConfig,
	DelayedSequencer:    DefaultDelayedSequencerConfig,
	BatchPoster:         DefaultBatchPosterConfig,
	BlockValidator:      staker.DefaultBlockValidatorConfig,
	Feed:                broadcastclient.FeedConfigDefault,
	Staker:              staker.DefaultL1ValidatorConfig,
	SeqCoordinator:      DefaultSeqCoordinatorConfig,
	DataAvailability:    das.DefaultDataAvailabilityConfig,
	SyncMonitor:         DefaultSyncMonitorConfig,
	Dangerous:           DefaultDangerousConfig,
	TransactionStreamer: DefaultTransactionStreamerConfig,
}

func ConfigDefaultL1Test() *Config {
	config := ConfigDefaultL1NonSequencerTest()
	config.DelayedSequencer = TestDelayedSequencerConfig
	config.BatchPoster = TestBatchPosterConfig
	config.SeqCoordinator = TestSeqCoordinatorConfig
	config.Sequencer = true
	config.Dangerous.NoCoordinator = true

	return config
}

func ConfigDefaultL1NonSequencerTest() *Config {
	config := ConfigDefault
	config.L1Reader = headerreader.TestConfig
	config.InboxReader = TestInboxReaderConfig
	config.DelayedSequencer.Enable = false
	config.BatchPoster.Enable = false
	config.SeqCoordinator.Enable = false
	config.BlockValidator = staker.TestBlockValidatorConfig
<<<<<<< HEAD
	config.SyncMonitor = TestSyncMonitorConfig
=======
	config.Staker.Enable = false
>>>>>>> f28de1a2

	return &config
}

func ConfigDefaultL2Test() *Config {
	config := ConfigDefault
	config.L1Reader.Enable = false
	config.SeqCoordinator = TestSeqCoordinatorConfig
	config.Feed.Input.Verifier.Dangerous.AcceptMissing = true
	config.Feed.Output.Signed = false
	config.SeqCoordinator.Signing.ECDSA.AcceptSequencer = false
	config.SeqCoordinator.Signing.ECDSA.Dangerous.AcceptMissing = true
<<<<<<< HEAD
	config.SyncMonitor = TestSyncMonitorConfig
=======
	config.Staker.Enable = false
>>>>>>> f28de1a2
	config.TransactionStreamer = DefaultTransactionStreamerConfig

	return &config
}

type DangerousConfig struct {
	NoL1Listener  bool `koanf:"no-l1-listener"`
	NoCoordinator bool `koanf:"no-seq-coordinator"`
}

var DefaultDangerousConfig = DangerousConfig{
	NoL1Listener:  false,
	NoCoordinator: false,
}

func DangerousConfigAddOptions(prefix string, f *flag.FlagSet) {
	f.Bool(prefix+".no-l1-listener", DefaultDangerousConfig.NoL1Listener, "DANGEROUS! disables listening to L1. To be used in test nodes only")
	f.Bool(prefix+".no-seq-coordinator", DefaultDangerousConfig.NoCoordinator, "DANGEROUS! allows sequencing without sequencer-coordinator")
}

type Node struct {
	ArbDB                   ethdb.Database
	Stack                   *node.Node
	Execution               execution.FullExecutionClient
	L1Reader                *headerreader.HeaderReader
	TxStreamer              *TransactionStreamer
	DeployInfo              *RollupAddresses
	InboxReader             *InboxReader
	InboxTracker            *InboxTracker
	DelayedSequencer        *DelayedSequencer
	BatchPoster             *BatchPoster
	BlockValidator          *staker.BlockValidator
	StatelessBlockValidator *staker.StatelessBlockValidator
	Staker                  *staker.Staker
	BroadcastServer         *broadcaster.Broadcaster
	BroadcastClients        *broadcastclients.BroadcastClients
	SeqCoordinator          *SeqCoordinator
	MaintenanceRunner       *MaintenanceRunner
	DASLifecycleManager     *das.LifecycleManager
	SyncMonitor             *SyncMonitor
	configFetcher           ConfigFetcher
	ctx                     context.Context
}

type ConfigFetcher interface {
	Get() *Config
	Start(context.Context)
	StopAndWait()
	Started() bool
}

func checkArbDbSchemaVersion(arbDb ethdb.Database) error {
	var version uint64
	hasVersion, err := arbDb.Has(dbSchemaVersion)
	if err != nil {
		return err
	}
	if hasVersion {
		versionBytes, err := arbDb.Get(dbSchemaVersion)
		if err != nil {
			return err
		}
		version = binary.BigEndian.Uint64(versionBytes)
	}
	for version != currentDbSchemaVersion {
		batch := arbDb.NewBatch()
		switch version {
		case 0:
			// No database updates are necessary for database format version 0->1.
			// This version adds a new format for delayed messages in the inbox tracker,
			// but it can still read the old format for old messages.
		default:
			return fmt.Errorf("unsupported database format version %v", version)
		}

		// Increment version and flush the batch
		version++
		versionBytes := make([]uint8, 8)
		binary.BigEndian.PutUint64(versionBytes, version)
		err = batch.Put(dbSchemaVersion, versionBytes)
		if err != nil {
			return err
		}
		err = batch.Write()
		if err != nil {
			return err
		}
	}
	return nil
}

func createNodeImpl(
	ctx context.Context,
	stack *node.Node,
	exec execution.FullExecutionClient,
	arbDb ethdb.Database,
	configFetcher ConfigFetcher,
	l2Config *params.ChainConfig,
	l1client arbutil.L1Interface,
	deployInfo *RollupAddresses,
	txOpts *bind.TransactOpts,
	dataSigner signature.DataSignerFunc,
	fatalErrChan chan error,
) (*Node, error) {
	config := configFetcher.Get()

	err := checkArbDbSchemaVersion(arbDb)
	if err != nil {
		return nil, err
	}

	l2ChainId := l2Config.ChainID.Uint64()

	//TODO:
	// var reorgingToBlock *types.Block
	// config.Dangerous.ReorgToBlock >= 0 {
	syncConfigFetcher := func() *SyncMonitorConfig {
		return &configFetcher.Get().SyncMonitor
	}
	syncMonitor := NewSyncMonitor(syncConfigFetcher)

	var l1Reader *headerreader.HeaderReader
	if config.L1Reader.Enable {
		l1Reader = headerreader.New(l1client, func() *headerreader.Config { return &configFetcher.Get().L1Reader })
	}

	var broadcastServer *broadcaster.Broadcaster
	if config.Feed.Output.Enable {
		var maybeDataSigner signature.DataSignerFunc
		if config.Feed.Output.Signed {
			if dataSigner == nil {
				return nil, errors.New("cannot sign outgoing feed")
			}
			maybeDataSigner = dataSigner
		}
		broadcastServer = broadcaster.NewBroadcaster(func() *wsbroadcastserver.BroadcasterConfig { return &configFetcher.Get().Feed.Output }, l2ChainId, fatalErrChan, maybeDataSigner)
	}

	transactionStreamerConfigFetcher := func() *TransactionStreamerConfig { return &configFetcher.Get().TransactionStreamer }
	txStreamer, err := NewTransactionStreamer(arbDb, l2Config, exec, broadcastServer, fatalErrChan, transactionStreamerConfigFetcher)
	if err != nil {
		return nil, err
	}
	var coordinator *SeqCoordinator
	var bpVerifier *contracts.BatchPosterVerifier
	if deployInfo != nil && l1client != nil {
		sequencerInboxAddr := deployInfo.SequencerInbox

		seqInboxCaller, err := bridgegen.NewSequencerInboxCaller(sequencerInboxAddr, l1client)
		if err != nil {
			return nil, err
		}
		bpVerifier = contracts.NewBatchPosterVerifier(seqInboxCaller)
	}

	if config.SeqCoordinator.Enable {
		coordinator, err = NewSeqCoordinator(dataSigner, bpVerifier, txStreamer, exec, syncMonitor, config.SeqCoordinator)
		if err != nil {
			return nil, err
		}
	} else if config.Sequencer && !config.Dangerous.NoCoordinator {
		return nil, errors.New("sequencer must be enabled with coordinator, unless dangerous.no-coordinator set")
	}
	dbs := []ethdb.Database{arbDb}
	maintenanceRunner, err := NewMaintenanceRunner(func() *MaintenanceConfig { return &configFetcher.Get().Maintenance }, coordinator, dbs, exec)
	if err != nil {
		return nil, err
	}

	var broadcastClients *broadcastclients.BroadcastClients
	if config.Feed.Input.Enable() {
		currentMessageCount, err := txStreamer.GetMessageCount()
		if err != nil {
			return nil, err
		}

		broadcastClients, err = broadcastclients.NewBroadcastClients(
			func() *broadcastclient.Config { return &configFetcher.Get().Feed.Input },
			l2ChainId,
			currentMessageCount,
			txStreamer,
			nil,
			fatalErrChan,
			bpVerifier,
		)
		if err != nil {
			return nil, err
		}
	}

	if !config.L1Reader.Enable {
		return &Node{
			arbDb,
			stack,
			exec,
			nil,
			txStreamer,
			nil,
			nil,
			nil,
			nil,
			nil,
			nil,
			nil,
			nil,
			broadcastServer,
			broadcastClients,
			coordinator,
			maintenanceRunner,
			nil,
			syncMonitor,
			configFetcher,
			ctx,
		}, nil
	}

	if deployInfo == nil {
		return nil, errors.New("deployinfo is nil")
	}
	delayedBridge, err := NewDelayedBridge(l1client, deployInfo.Bridge, deployInfo.DeployedAt)
	if err != nil {
		return nil, err
	}
	sequencerInbox, err := NewSequencerInbox(l1client, deployInfo.SequencerInbox, int64(deployInfo.DeployedAt))
	if err != nil {
		return nil, err
	}

	var daWriter das.DataAvailabilityServiceWriter
	var daReader das.DataAvailabilityServiceReader
	var dasLifecycleManager *das.LifecycleManager
	if config.DataAvailability.Enable {
		if config.BatchPoster.Enable {
			daWriter, daReader, dasLifecycleManager, err = das.CreateBatchPosterDAS(ctx, &config.DataAvailability, dataSigner, l1client, deployInfo.SequencerInbox)
			if err != nil {
				return nil, err
			}
		} else {
			daReader, dasLifecycleManager, err = das.CreateDAReaderForNode(ctx, &config.DataAvailability, l1Reader, &deployInfo.SequencerInbox)
			if err != nil {
				return nil, err
			}
		}

		daReader = das.NewReaderTimeoutWrapper(daReader, config.DataAvailability.RequestTimeout)

		if config.DataAvailability.PanicOnError {
			if daWriter != nil {
				daWriter = das.NewWriterPanicWrapper(daWriter)
			}
			daReader = das.NewReaderPanicWrapper(daReader)
		}
	} else if l2Config.ArbitrumChainParams.DataAvailabilityCommittee {
		return nil, errors.New("a data availability service is required for this chain, but it was not configured")
	}

	inboxTracker, err := NewInboxTracker(arbDb, txStreamer, daReader)
	if err != nil {
		return nil, err
	}
	inboxReader, err := NewInboxReader(inboxTracker, l1client, l1Reader, new(big.Int).SetUint64(deployInfo.DeployedAt), delayedBridge, sequencerInbox, func() *InboxReaderConfig { return &configFetcher.Get().InboxReader })
	if err != nil {
		return nil, err
	}
	txStreamer.SetInboxReaders(inboxReader, delayedBridge)

	var statelessBlockValidator *staker.StatelessBlockValidator
	if config.BlockValidator.URL != "" {
		statelessBlockValidator, err = staker.NewStatelessBlockValidator(
			inboxReader,
			inboxTracker,
			txStreamer,
			exec,
			rawdb.NewTable(arbDb, BlockValidatorPrefix),
			daReader,
			&configFetcher.Get().BlockValidator,
		)
	} else {
		err = errors.New("no validator url specified")
	}
	if err != nil {
		if config.ValidatorRequired() {
			return nil, fmt.Errorf("%w: failed to init block validator", err)
		} else {
			log.Warn("validation not supported", "err", err)
		}
		statelessBlockValidator = nil
	}

	var blockValidator *staker.BlockValidator
	if config.BlockValidator.Enable {
		blockValidator, err = staker.NewBlockValidator(
			statelessBlockValidator,
			inboxTracker,
			txStreamer,
			func() *staker.BlockValidatorConfig { return &configFetcher.Get().BlockValidator },
			fatalErrChan,
		)
		if err != nil {
			return nil, err
		}
	}

	var stakerObj *staker.Staker
	if config.Staker.Enable {
		var wallet staker.ValidatorWalletInterface
		if config.Staker.UseSmartContractWallet || txOpts == nil {
			var existingWalletAddress *common.Address
			if len(config.Staker.ContractWalletAddress) > 0 {
				if !common.IsHexAddress(config.Staker.ContractWalletAddress) {
					log.Error("invalid validator smart contract wallet", "addr", config.Staker.ContractWalletAddress)
					return nil, errors.New("invalid validator smart contract wallet address")
				}
				tmpAddress := common.HexToAddress(config.Staker.ContractWalletAddress)
				existingWalletAddress = &tmpAddress
			}
			wallet, err = staker.NewContractValidatorWallet(existingWalletAddress, deployInfo.ValidatorWalletCreator, deployInfo.Rollup, l1Reader, txOpts, int64(deployInfo.DeployedAt), func(common.Address) {})
			if err != nil {
				return nil, err
			}
		} else {
			if len(config.Staker.ContractWalletAddress) > 0 {
				return nil, errors.New("validator contract wallet specified but flag to use a smart contract wallet was not specified")
			}
			wallet, err = staker.NewEoaValidatorWallet(deployInfo.Rollup, l1client, txOpts)
			if err != nil {
				return nil, err
			}
		}
		stakerObj, err = staker.NewStaker(l1Reader, wallet, bind.CallOpts{}, config.Staker, blockValidator, statelessBlockValidator, deployInfo.ValidatorUtils)
		if err != nil {
			return nil, err
		}
		if stakerObj.Strategy() != staker.WatchtowerStrategy {
			err := wallet.Initialize(ctx)
			if err != nil {
				return nil, err
			}
		}
		var txSenderPtr *common.Address
		if txOpts != nil {
			txSenderPtr = &txOpts.From
		}
		whitelisted, err := stakerObj.IsWhitelisted(ctx)
		if err != nil {
			return nil, err
		}
		log.Info("running as validator", "txSender", txSenderPtr, "actingAsWallet", wallet.Address(), "whitelisted", whitelisted, "strategy", config.Staker.Strategy)
	}

	var batchPoster *BatchPoster
	var delayedSequencer *DelayedSequencer
	if config.BatchPoster.Enable {
		if txOpts == nil {
			return nil, errors.New("batchposter, but no TxOpts")
		}
		batchPoster, err = NewBatchPoster(l1Reader, inboxTracker, txStreamer, syncMonitor, func() *BatchPosterConfig { return &configFetcher.Get().BatchPoster }, deployInfo, txOpts, daWriter)
		if err != nil {
			return nil, err
		}
	}
	// always create DelayedSequencer, it won't do anything if it is disabled
	delayedSequencer, err = NewDelayedSequencer(l1Reader, inboxReader, exec, coordinator, func() *DelayedSequencerConfig { return &configFetcher.Get().DelayedSequencer })
	if err != nil {
		return nil, err
	}

	return &Node{
		arbDb,
		stack,
		exec,
		l1Reader,
		txStreamer,
		deployInfo,
		inboxReader,
		inboxTracker,
		delayedSequencer,
		batchPoster,
		blockValidator,
		statelessBlockValidator,
		stakerObj,
		broadcastServer,
		broadcastClients,
		coordinator,
		maintenanceRunner,
		dasLifecycleManager,
		syncMonitor,
		configFetcher,
		ctx,
	}, nil
}

func (n *Node) OnConfigReload(_ *Config, _ *Config) error {
	// TODO
	return nil
}

func CreateNode(
	ctx context.Context,
	stack *node.Node,
	exec execution.FullExecutionClient,
	arbDb ethdb.Database,
	configFetcher ConfigFetcher,
	l2Config *params.ChainConfig,
	l1client arbutil.L1Interface,
	deployInfo *RollupAddresses,
	txOpts *bind.TransactOpts,
	dataSigner signature.DataSignerFunc,
	fatalErrChan chan error,
) (*Node, error) {
	currentNode, err := createNodeImpl(ctx, stack, exec, arbDb, configFetcher, l2Config, l1client, deployInfo, txOpts, dataSigner, fatalErrChan)
	if err != nil {
		return nil, err
	}
	var apis []rpc.API
	if currentNode.BlockValidator != nil {
		apis = append(apis, rpc.API{
			Namespace: "arb",
			Version:   "1.0",
			Service:   &BlockValidatorAPI{val: currentNode.BlockValidator},
			Public:    false,
		})
	}
	if currentNode.StatelessBlockValidator != nil {
		apis = append(apis, rpc.API{
			Namespace: "arbvalidator",
			Version:   "1.0",
			Service: &BlockValidatorDebugAPI{
				val: currentNode.StatelessBlockValidator,
			},
			Public: false,
		})
	}

	stack.RegisterAPIs(apis)

	return currentNode, nil
}

func (n *Node) Start(ctx context.Context) error {
	execClient, ok := n.Execution.(*gethexec.ExecutionNode)
	if !ok {
		execClient = nil
	}
	if execClient != nil {
		err := execClient.Initialize(ctx)
		if err != nil {
			return fmt.Errorf("error initializing exec client: %w", err)
		}
	}
	n.SyncMonitor.Initialize(n.InboxReader, n.TxStreamer, n.SeqCoordinator)
	err := n.Stack.Start()
	if err != nil {
		return fmt.Errorf("error starting geth stack: %w", err)
	}
	if execClient != nil {
		execClient.SetConsensusClient(n)
		err := execClient.Start(ctx)
		if err != nil {
			return fmt.Errorf("error starting exec client: %w", err)
		}
	}
	if n.InboxTracker != nil {
		err = n.InboxTracker.Initialize()
		if err != nil {
			return fmt.Errorf("error initializing inbox tracker: %w", err)
		}
	}
	if n.BroadcastServer != nil {
		err = n.BroadcastServer.Initialize()
		if err != nil {
			return fmt.Errorf("error initializing feed broadcast server: %w", err)
		}
	}
	err = n.TxStreamer.Start(ctx)
	if err != nil {
		return fmt.Errorf("error starting transaction streamer: %w", err)
	}
	if n.InboxReader != nil {
		err = n.InboxReader.Start(ctx)
		if err != nil {
			return fmt.Errorf("error starting inbox reader: %w", err)
		}
	}
	if err != nil {
		return fmt.Errorf("error starting transaction puiblisher: %w", err)
	}
	if n.SeqCoordinator != nil {
		n.SeqCoordinator.Start(ctx)
	}
	if n.MaintenanceRunner != nil {
		n.MaintenanceRunner.Start(ctx)
	}
	if n.DelayedSequencer != nil {
		n.DelayedSequencer.Start(ctx)
	}
	if n.BatchPoster != nil {
		n.BatchPoster.Start(ctx)
	}
	if n.Staker != nil {
		err = n.Staker.Initialize(ctx)
		if err != nil {
			return fmt.Errorf("error initializing staker: %w", err)
		}
	}
	if n.StatelessBlockValidator != nil {
		err = n.StatelessBlockValidator.Start(ctx)
		if err != nil {
			if n.configFetcher.Get().ValidatorRequired() {
				return fmt.Errorf("error initializing stateless block validator: %w", err)
			} else {
				log.Info("validation not set up", "err", err)
			}
			n.StatelessBlockValidator = nil
			n.BlockValidator = nil
		}
	}
	if n.BlockValidator != nil {
		err = n.BlockValidator.Initialize(ctx)
		if err != nil {
			return fmt.Errorf("error initializing block validator: %w", err)
		}
		err = n.BlockValidator.Start(ctx)
		if err != nil {
			return fmt.Errorf("error starting block validator: %w", err)
		}
	}
	if n.Staker != nil {
		n.Staker.Start(ctx)
	}
	if n.L1Reader != nil {
		n.L1Reader.Start(ctx)
	}
	if n.BroadcastServer != nil {
		err = n.BroadcastServer.Start(ctx)
		if err != nil {
			return fmt.Errorf("error starting feed broadcast server: %w", err)
		}
	}
	if n.BroadcastClients != nil {
		go func() {
			if n.InboxReader != nil {
				select {
				case <-n.InboxReader.CaughtUp():
				case <-ctx.Done():
					return
				}
			}
			n.BroadcastClients.Start(ctx)
		}()
	}
	if n.configFetcher != nil {
		n.configFetcher.Start(ctx)
	}
	n.SyncMonitor.Start(ctx)
	return nil
}

func (n *Node) StopAndWait() {
	execClient, ok := n.Execution.(*gethexec.ExecutionNode)
	if !ok {
		execClient = nil
	}
	if execClient != nil {
		execClient.StopAndWait()
	}
	if n.MaintenanceRunner != nil && n.MaintenanceRunner.Started() {
		n.MaintenanceRunner.StopAndWait()
	}
	if n.configFetcher != nil && n.configFetcher.Started() {
		n.configFetcher.StopAndWait()
	}
	if n.SeqCoordinator != nil && n.SeqCoordinator.Started() {
		// Releases the chosen sequencer lockout,
		// and stops the background thread but not the redis client.
		n.SeqCoordinator.PrepareForShutdown()
	}
	n.Stack.StopRPC() // does nothing if not running
	if n.DelayedSequencer != nil && n.DelayedSequencer.Started() {
		n.DelayedSequencer.StopAndWait()
	}
	if n.BatchPoster != nil && n.BatchPoster.Started() {
		n.BatchPoster.StopAndWait()
	}
	if n.BroadcastServer != nil && n.BroadcastServer.Started() {
		n.BroadcastServer.StopAndWait()
	}
	if n.BroadcastClients != nil {
		n.BroadcastClients.StopAndWait()
	}
	if n.BlockValidator != nil && n.BlockValidator.Started() {
		n.BlockValidator.StopAndWait()
	}
	if n.Staker != nil {
		n.Staker.StopAndWait()
	}
	if n.StatelessBlockValidator != nil {
		n.StatelessBlockValidator.Stop()
	}
	if n.InboxReader != nil && n.InboxReader.Started() {
		n.InboxReader.StopAndWait()
	}
	if n.L1Reader != nil && n.L1Reader.Started() {
		n.L1Reader.StopAndWait()
	}
	if n.TxStreamer.Started() {
		n.TxStreamer.StopAndWait()
	}
	if n.SeqCoordinator != nil && n.SeqCoordinator.Started() {
		// Just stops the redis client (most other stuff was stopped earlier)
		n.SeqCoordinator.StopAndWait()
	}
	n.SyncMonitor.StopAndWait()
	if n.DASLifecycleManager != nil {
		n.DASLifecycleManager.StopAndWaitUntil(2 * time.Second)
	}
	if err := n.Stack.Close(); err != nil {
		log.Error("error on stak close", "err", err)
	}
}

func (n *Node) FetchBatch(ctx context.Context, batchNum uint64) ([]byte, error) {
	return n.InboxReader.GetSequencerMessageBytes(ctx, batchNum)
}

func (n *Node) FindL1BatchForMessage(message arbutil.MessageIndex) (uint64, error) {
	return n.InboxTracker.FindL1BatchForMessage(message)
}

func (n *Node) GetBatchL1Block(seqNum uint64) (uint64, error) {
	return n.InboxTracker.GetBatchL1Block(seqNum)
}

func (n *Node) SyncProgressMap() map[string]interface{} {
	return n.SyncMonitor.SyncProgressMap()
}

func (n *Node) SyncTargetMessageCount() arbutil.MessageIndex {
	return n.SyncMonitor.SyncTargetMessageCount()
}

// TODO: switch from pulling to pushing safe/finalized
func (n *Node) GetSafeMsgCount(ctx context.Context) (arbutil.MessageIndex, error) {
	return n.InboxReader.GetSafeMsgCount(ctx)
}

func (n *Node) GetFinalizedMsgCount(ctx context.Context) (arbutil.MessageIndex, error) {
	return n.InboxReader.GetFinalizedMsgCount(ctx)
}

func (n *Node) WriteMessageFromSequencer(pos arbutil.MessageIndex, msgWithMeta arbostypes.MessageWithMetadata) error {
	return n.TxStreamer.WriteMessageFromSequencer(pos, msgWithMeta)
}

func (n *Node) ExpectChosenSequencer() error {
	return n.TxStreamer.ExpectChosenSequencer()
}<|MERGE_RESOLUTION|>--- conflicted
+++ resolved
@@ -485,11 +485,8 @@
 	config.BatchPoster.Enable = false
 	config.SeqCoordinator.Enable = false
 	config.BlockValidator = staker.TestBlockValidatorConfig
-<<<<<<< HEAD
 	config.SyncMonitor = TestSyncMonitorConfig
-=======
 	config.Staker.Enable = false
->>>>>>> f28de1a2
 
 	return &config
 }
@@ -502,11 +499,8 @@
 	config.Feed.Output.Signed = false
 	config.SeqCoordinator.Signing.ECDSA.AcceptSequencer = false
 	config.SeqCoordinator.Signing.ECDSA.Dangerous.AcceptMissing = true
-<<<<<<< HEAD
 	config.SyncMonitor = TestSyncMonitorConfig
-=======
 	config.Staker.Enable = false
->>>>>>> f28de1a2
 	config.TransactionStreamer = DefaultTransactionStreamerConfig
 
 	return &config
