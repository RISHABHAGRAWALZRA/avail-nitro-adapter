// Copyright 2021-2022, Offchain Labs, Inc.
// For license information, see https://github.com/nitro/blob/master/LICENSE

package arbnode

import (
	"bytes"
	"context"
	"encoding/binary"
	"encoding/json"
	"fmt"
	"math/big"
	"reflect"
	"strings"
	"sync"
	"sync/atomic"
	"testing"
	"time"

	"errors"

	"github.com/cockroachdb/pebble"
	flag "github.com/spf13/pflag"
	"github.com/syndtr/goleveldb/leveldb"

	"github.com/ethereum/go-ethereum/common"
	"github.com/ethereum/go-ethereum/common/math"
	"github.com/ethereum/go-ethereum/ethdb"
	"github.com/ethereum/go-ethereum/log"
	"github.com/ethereum/go-ethereum/params"
	"github.com/ethereum/go-ethereum/rlp"

	"github.com/offchainlabs/nitro/arbos/arbostypes"
	"github.com/offchainlabs/nitro/arbutil"
	"github.com/offchainlabs/nitro/broadcaster"
	"github.com/offchainlabs/nitro/execution"
	"github.com/offchainlabs/nitro/staker"
	"github.com/offchainlabs/nitro/util/sharedmetrics"
	"github.com/offchainlabs/nitro/util/stopwaiter"
)

// TransactionStreamer produces blocks from a node's L1 messages, storing the results in the blockchain and recording their positions
// The streamer is notified when there's new batches to process
type TransactionStreamer struct {
	stopwaiter.StopWaiter

	chainConfig      *params.ChainConfig
	exec             execution.ExecutionSequencer
	execLastMsgCount arbutil.MessageIndex
	validator        *staker.BlockValidator

	db           ethdb.Database
	fatalErrChan chan<- error
	config       TransactionStreamerConfigFetcher

	insertionMutex     sync.Mutex // cannot be acquired while reorgMutex is held
	reorgMutex         sync.RWMutex
	newMessageNotifier chan struct{}

	nextAllowedFeedReorgLog time.Time

	broadcasterQueuedMessages            []arbostypes.MessageWithMetadata
	broadcasterQueuedMessagesPos         uint64
	broadcasterQueuedMessagesActiveReorg bool

	coordinator     *SeqCoordinator
	broadcastServer *broadcaster.Broadcaster
	inboxReader     *InboxReader
	delayedBridge   *DelayedBridge
}

type TransactionStreamerConfig struct {
	MaxBroadcasterQueueSize int           `koanf:"max-broadcaster-queue-size"`
	MaxReorgResequenceDepth int64         `koanf:"max-reorg-resequence-depth" reload:"hot"`
	ExecuteMessageLoopDelay time.Duration `koanf:"execute-message-loop-delay" reload:"hot"`
}

type TransactionStreamerConfigFetcher func() *TransactionStreamerConfig

var DefaultTransactionStreamerConfig = TransactionStreamerConfig{
	MaxBroadcasterQueueSize: 1024,
	MaxReorgResequenceDepth: 1024,
	ExecuteMessageLoopDelay: time.Millisecond * 100,
}

var TestTransactionStreamerConfig = TransactionStreamerConfig{
	MaxBroadcasterQueueSize: 10_000,
	MaxReorgResequenceDepth: 128 * 1024,
	ExecuteMessageLoopDelay: time.Millisecond,
}

func TransactionStreamerConfigAddOptions(prefix string, f *flag.FlagSet) {
	f.Int(prefix+".max-broadcaster-queue-size", DefaultTransactionStreamerConfig.MaxBroadcasterQueueSize, "maximum cache of pending broadcaster messages")
	f.Int64(prefix+".max-reorg-resequence-depth", DefaultTransactionStreamerConfig.MaxReorgResequenceDepth, "maximum number of messages to attempt to resequence on reorg (0 = never resequence, -1 = always resequence)")
	f.Duration(prefix+".execute-message-loop-delay", DefaultTransactionStreamerConfig.ExecuteMessageLoopDelay, "delay when polling calls to execute messages")
}

func NewTransactionStreamer(
	db ethdb.Database,
	chainConfig *params.ChainConfig,
	exec execution.ExecutionSequencer,
	broadcastServer *broadcaster.Broadcaster,
	fatalErrChan chan<- error,
	config TransactionStreamerConfigFetcher,
) (*TransactionStreamer, error) {
	streamer := &TransactionStreamer{
		exec:               exec,
		chainConfig:        chainConfig,
		db:                 db,
		newMessageNotifier: make(chan struct{}, 1),
		broadcastServer:    broadcastServer,
		fatalErrChan:       fatalErrChan,
		config:             config,
	}
	err := streamer.cleanupInconsistentState()
	if err != nil {
		return nil, err
	}
	return streamer, nil
}

// Encodes a uint64 as bytes in a lexically sortable manner for database iteration.
// Generally this is only used for database keys, which need sorted.
// A shorter RLP encoding is usually used for database values.
func uint64ToKey(x uint64) []byte {
	data := make([]byte, 8)
	binary.BigEndian.PutUint64(data, x)
	return data
}

func (s *TransactionStreamer) SetBlockValidator(validator *staker.BlockValidator) {
	if s.Started() {
		panic("trying to set coordinator after start")
	}
	if s.validator != nil {
		panic("trying to set coordinator when already set")
	}
	s.validator = validator
}

func (s *TransactionStreamer) SetSeqCoordinator(coordinator *SeqCoordinator) {
	if s.Started() {
		panic("trying to set coordinator after start")
	}
	if s.coordinator != nil {
		panic("trying to set coordinator when already set")
	}
	s.coordinator = coordinator
}

func (s *TransactionStreamer) SetInboxReaders(inboxReader *InboxReader, delayedBridge *DelayedBridge) {
	if s.Started() {
		panic("trying to set inbox reader after start")
	}
	if s.inboxReader != nil || s.delayedBridge != nil {
		panic("trying to set inbox reader when already set")
	}
	s.inboxReader = inboxReader
	s.delayedBridge = delayedBridge
}

func (s *TransactionStreamer) cleanupInconsistentState() error {
	// If it doesn't exist yet, set the message count to 0
	hasMessageCount, err := s.db.Has(messageCountKey)
	if err != nil {
		return err
	}
	if !hasMessageCount {
		err := setMessageCount(s.db, 0)
		if err != nil {
			return err
		}
	}
	// TODO remove trailing messageCountToMessage and messageCountToBlockPrefix entries
	return nil
}

func (s *TransactionStreamer) ReorgTo(count arbutil.MessageIndex) error {
	return s.ReorgToAndEndBatch(s.db.NewBatch(), count)
}

func (s *TransactionStreamer) ReorgToAndEndBatch(batch ethdb.Batch, count arbutil.MessageIndex) error {
	s.insertionMutex.Lock()
	defer s.insertionMutex.Unlock()
	err := s.reorg(batch, count, nil)
	if err != nil {
		return err
	}
	err = batch.Write()
	if err != nil {
		return err
	}
	return nil
}

func deleteStartingAt(db ethdb.Database, batch ethdb.Batch, prefix []byte, minKey []byte) error {
	iter := db.NewIterator(prefix, minKey)
	defer iter.Release()
	for iter.Next() {
		err := batch.Delete(iter.Key())
		if err != nil {
			return err
		}
	}
	return iter.Error()
}

// deleteFromRange deletes key ranging from startMinKey(inclusive) to endMinKey(exclusive)
// might have deleted some keys even if returning an error
func deleteFromRange(ctx context.Context, db ethdb.Database, prefix []byte, startMinKey uint64, endMinKey uint64) ([]uint64, error) {
	batch := db.NewBatch()
	startIter := db.NewIterator(prefix, uint64ToKey(startMinKey))
	defer startIter.Release()
	var prunedKeysRange []uint64
	for startIter.Next() {
		if ctx.Err() != nil {
			return nil, ctx.Err()
		}
		currentKey := binary.BigEndian.Uint64(bytes.TrimPrefix(startIter.Key(), prefix))
		if currentKey >= endMinKey {
			break
		}
		if len(prunedKeysRange) == 0 || len(prunedKeysRange) == 1 {
			prunedKeysRange = append(prunedKeysRange, currentKey)
		} else {
			prunedKeysRange[1] = currentKey
		}
		err := batch.Delete(startIter.Key())
		if err != nil {
			return nil, err
		}
		if batch.ValueSize() >= ethdb.IdealBatchSize {
			if err := batch.Write(); err != nil {
				return nil, err
			}
			batch.Reset()
		}
	}
	if batch.ValueSize() > 0 {
		if err := batch.Write(); err != nil {
			return nil, err
		}
	}
	return prunedKeysRange, nil
}

// The insertion mutex must be held. This acquires the reorg mutex.
// Note: oldMessages will be empty if reorgHook is nil
func (s *TransactionStreamer) reorg(batch ethdb.Batch, count arbutil.MessageIndex, newMessages []arbostypes.MessageWithMetadata) error {
	if count == 0 {
		return errors.New("cannot reorg out init message")
	}
	lastDelayedSeqNum, err := s.getPrevPrevDelayedRead(count)
	if err != nil {
		return err
	}
	var oldMessages []*arbostypes.MessageWithMetadata

	targetMsgCount, err := s.GetMessageCount()
	if err != nil {
		return err
	}
	config := s.config()
	maxResequenceMsgCount := count + arbutil.MessageIndex(config.MaxReorgResequenceDepth)
	if config.MaxReorgResequenceDepth >= 0 && maxResequenceMsgCount < targetMsgCount {
		log.Error(
			"unable to re-sequence all old messages because there are too many",
			"reorgingToCount", count,
			"removingMessages", targetMsgCount-count,
			"maxReorgResequenceDepth", config.MaxReorgResequenceDepth,
		)
		targetMsgCount = maxResequenceMsgCount
	}
	for i := count; i < targetMsgCount; i++ {
		oldMessage, err := s.GetMessage(i)
		if err != nil {
			log.Error("unable to lookup old message for re-sequencing", "position", i, "err", err)
			break
		}

		if oldMessage.Message == nil || oldMessage.Message.Header == nil {
			continue
		}

		header := oldMessage.Message.Header

		if header.RequestId != nil {
			// This is a delayed message
			delayedSeqNum := header.RequestId.Big().Uint64()
			if delayedSeqNum+1 != oldMessage.DelayedMessagesRead {
				log.Error("delayed message header RequestId doesn't match database DelayedMessagesRead", "header", oldMessage.Message.Header, "delayedMessagesRead", oldMessage.DelayedMessagesRead)
				continue
			}
			if delayedSeqNum != lastDelayedSeqNum {
				// This is the wrong position for the delayed message
				continue
			}
			if s.inboxReader != nil {
				// this is a delayed message. Should be resequenced if all 3 agree:
				// oldMessage, accumulator stored in tracker, and the message re-read from l1
				expectedAcc, err := s.inboxReader.tracker.GetDelayedAcc(delayedSeqNum)
				if err != nil {
					if !strings.Contains(err.Error(), "not found") {
						log.Error("reorg-resequence: failed to read expected accumulator", "err", err)
					}
					continue
				}
				msgBlockNum := new(big.Int).SetUint64(oldMessage.Message.Header.BlockNumber)
				delayedInBlock, err := s.delayedBridge.LookupMessagesInRange(s.GetContext(), msgBlockNum, msgBlockNum, nil)
				if err != nil {
					log.Error("reorg-resequence: failed to serialize old delayed message from database", "err", err)
					continue
				}
				messageFound := false
			delayedInBlockLoop:
				for _, delayedFound := range delayedInBlock {
					if delayedFound.Message.Header.RequestId.Big().Uint64() != delayedSeqNum {
						continue delayedInBlockLoop
					}
					if expectedAcc == delayedFound.AfterInboxAcc() && delayedFound.Message.Equals(oldMessage.Message) {
						messageFound = true
					}
					break delayedInBlockLoop
				}
				if !messageFound {
					continue
				}
			}
			lastDelayedSeqNum++
		}

		oldMessages = append(oldMessages, oldMessage)
	}

	s.reorgMutex.Lock()
	defer s.reorgMutex.Unlock()

	err = s.exec.Reorg(count, newMessages, oldMessages)
	if err != nil {
		return err
	}

	if s.validator != nil {
		err = s.validator.Reorg(s.GetContext(), count)
		if err != nil {
			return err
		}
	}

	err = deleteStartingAt(s.db, batch, messagePrefix, uint64ToKey(uint64(count)))
	if err != nil {
		return err
	}

	return setMessageCount(batch, count)
}

func setMessageCount(batch ethdb.KeyValueWriter, count arbutil.MessageIndex) error {
	countBytes, err := rlp.EncodeToBytes(count)
	if err != nil {
		return err
	}
	err = batch.Put(messageCountKey, countBytes)
	if err != nil {
		return err
	}
	sharedmetrics.UpdateSequenceNumberGauge(count)

	return nil
}

func dbKey(prefix []byte, pos uint64) []byte {
	var key []byte
	key = append(key, prefix...)
	key = append(key, uint64ToKey(pos)...)
	return key
}

// Note: if changed to acquire the mutex, some internal users may need to be updated to a non-locking version.
func (s *TransactionStreamer) GetMessage(seqNum arbutil.MessageIndex) (*arbostypes.MessageWithMetadata, error) {
	key := dbKey(messagePrefix, uint64(seqNum))
	data, err := s.db.Get(key)
	if err != nil {
		return nil, err
	}
	var message arbostypes.MessageWithMetadata
	err = rlp.DecodeBytes(data, &message)
	if err != nil {
		return nil, err
	}

	return &message, nil
}

// Note: if changed to acquire the mutex, some internal users may need to be updated to a non-locking version.
func (s *TransactionStreamer) GetMessageCount() (arbutil.MessageIndex, error) {
	posBytes, err := s.db.Get(messageCountKey)
	if err != nil {
		return 0, err
	}
	var pos uint64
	err = rlp.DecodeBytes(posBytes, &pos)
	if err != nil {
		return 0, err
	}
	return arbutil.MessageIndex(pos), nil
}

func (s *TransactionStreamer) GetProcessedMessageCount() (arbutil.MessageIndex, error) {
	msgCount, err := s.GetMessageCount()
	if err != nil {
		return 0, err
	}
	digestedHead, err := s.exec.HeadMessageNumber()
	if err != nil {
		return 0, err
	}
	if msgCount > digestedHead+1 {
		return digestedHead + 1, nil
	}
	return msgCount, nil
}

func (s *TransactionStreamer) AddMessages(pos arbutil.MessageIndex, messagesAreConfirmed bool, messages []arbostypes.MessageWithMetadata) error {
	return s.AddMessagesAndEndBatch(pos, messagesAreConfirmed, messages, nil)
}

func (s *TransactionStreamer) FeedPendingMessageCount() arbutil.MessageIndex {
	pos := atomic.LoadUint64(&s.broadcasterQueuedMessagesPos)
	if pos == 0 {
		return 0
	}

	s.insertionMutex.Lock()
	defer s.insertionMutex.Unlock()
	pos = atomic.LoadUint64(&s.broadcasterQueuedMessagesPos)
	if pos == 0 {
		return 0
	}
	return arbutil.MessageIndex(pos + uint64(len(s.broadcasterQueuedMessages)))
}

func (s *TransactionStreamer) AddBroadcastMessages(feedMessages []*broadcaster.BroadcastFeedMessage) error {
	if len(feedMessages) == 0 {
		return nil
	}
	broadcastStartPos := feedMessages[0].SequenceNumber
	var messages []arbostypes.MessageWithMetadata
	broadcastAfterPos := broadcastStartPos
	for _, feedMessage := range feedMessages {
		if broadcastAfterPos != feedMessage.SequenceNumber {
			return fmt.Errorf("invalid sequence number %v, expected %v", feedMessage.SequenceNumber, broadcastAfterPos)
		}
		if feedMessage.Message.Message == nil || feedMessage.Message.Message.Header == nil {
			return fmt.Errorf("invalid feed message at sequence number %v", feedMessage.SequenceNumber)
		}
		messages = append(messages, feedMessage.Message)
		broadcastAfterPos++
	}

	s.insertionMutex.Lock()
	defer s.insertionMutex.Unlock()

	var feedReorg bool
	var err error
	// Skip any messages already in the database
	// prevDelayedRead set to 0 because it's only used to compute the output prevDelayedRead which is not used here
	// Messages from feed are not confirmed, so confirmedMessageCount is 0 and confirmedReorg can be ignored
	dups, feedReorg, oldMsg, err := s.countDuplicateMessages(broadcastStartPos, messages, nil)
	if err != nil {
		return err
	}
	messages = messages[dups:]
	broadcastStartPos += arbutil.MessageIndex(dups)
	if oldMsg != nil {
		s.logReorg(broadcastStartPos, oldMsg, &messages[0], false)
	}
	if len(messages) == 0 {
		// No new messages received
		return nil
	}

	if len(s.broadcasterQueuedMessages) == 0 || (feedReorg && !s.broadcasterQueuedMessagesActiveReorg) {
		// Empty cache or feed different from database, save current feed messages until confirmed L1 messages catch up.
		s.broadcasterQueuedMessages = messages
		atomic.StoreUint64(&s.broadcasterQueuedMessagesPos, uint64(broadcastStartPos))
		s.broadcasterQueuedMessagesActiveReorg = feedReorg
	} else {
		broadcasterQueuedMessagesPos := arbutil.MessageIndex(atomic.LoadUint64(&s.broadcasterQueuedMessagesPos))
		if broadcasterQueuedMessagesPos >= broadcastStartPos {
			// Feed messages older than cache
			s.broadcasterQueuedMessages = messages
			atomic.StoreUint64(&s.broadcasterQueuedMessagesPos, uint64(broadcastStartPos))
			s.broadcasterQueuedMessagesActiveReorg = feedReorg
		} else if broadcasterQueuedMessagesPos+arbutil.MessageIndex(len(s.broadcasterQueuedMessages)) == broadcastStartPos {
			// Feed messages can be added directly to end of cache
			maxQueueSize := s.config().MaxBroadcasterQueueSize
			if maxQueueSize == 0 || len(s.broadcasterQueuedMessages) <= maxQueueSize {
				s.broadcasterQueuedMessages = append(s.broadcasterQueuedMessages, messages...)
			}
			broadcastStartPos = broadcasterQueuedMessagesPos
			// Do not change existing reorg state
		} else {
			if len(s.broadcasterQueuedMessages) > 0 {
				log.Warn(
					"broadcaster queue jumped positions",
					"queuedMessages", len(s.broadcasterQueuedMessages),
					"expectedNextPos", broadcasterQueuedMessagesPos+arbutil.MessageIndex(len(s.broadcasterQueuedMessages)),
					"gotPos", broadcastStartPos,
				)
			}
			s.broadcasterQueuedMessages = messages
			atomic.StoreUint64(&s.broadcasterQueuedMessagesPos, uint64(broadcastStartPos))
			s.broadcasterQueuedMessagesActiveReorg = feedReorg
		}
	}

	if s.broadcasterQueuedMessagesActiveReorg || len(s.broadcasterQueuedMessages) == 0 {
		// Broadcaster never triggered reorg or no messages to add
		return nil
	}

	if broadcastStartPos > 0 {
		_, err := s.GetMessage(broadcastStartPos - 1)
		if err != nil {
			if !errors.Is(err, leveldb.ErrNotFound) && !errors.Is(err, pebble.ErrNotFound) {
				return err
			}
			// Message before current message doesn't exist in database, so don't add current messages yet
			return nil
		}
	}

	err = s.addMessagesAndEndBatchImpl(broadcastStartPos, false, nil, nil)
	if err != nil {
		return fmt.Errorf("error adding pending broadcaster messages: %w", err)
	}

	return nil
}

// AddFakeInitMessage should only be used for testing or running a local dev node
func (s *TransactionStreamer) AddFakeInitMessage() error {
	chainConfigJson, err := json.Marshal(s.chainConfig)
	if err != nil {
		return fmt.Errorf("failed to serialize chain config: %w", err)
	}
	msg := append(append(math.U256Bytes(s.chainConfig.ChainID), 0), chainConfigJson...)
	return s.AddMessages(0, false, []arbostypes.MessageWithMetadata{{
		Message: &arbostypes.L1IncomingMessage{
			Header: &arbostypes.L1IncomingMessageHeader{
				Kind:      arbostypes.L1MessageType_Initialize,
				RequestId: &common.Hash{},
				L1BaseFee: common.Big0,
			},
			L2msg: msg,
		},
		DelayedMessagesRead: 1,
	}})
}

// Used in redis tests
func (s *TransactionStreamer) GetMessageCountSync(t *testing.T) (arbutil.MessageIndex, error) {
	s.insertionMutex.Lock()
	defer s.insertionMutex.Unlock()
	return s.GetMessageCount()
}

func endBatch(batch ethdb.Batch) error {
	if batch == nil {
		return nil
	}
	return batch.Write()
}

func (s *TransactionStreamer) AddMessagesAndEndBatch(pos arbutil.MessageIndex, messagesAreConfirmed bool, messages []arbostypes.MessageWithMetadata, batch ethdb.Batch) error {
	if messagesAreConfirmed {
		s.reorgMutex.RLock()
		dups, _, _, err := s.countDuplicateMessages(pos, messages, nil)
		s.reorgMutex.RUnlock()
		if err != nil {
			return err
		}
		if dups == len(messages) {
			return endBatch(batch)
		}
		// cant keep reorg lock when catching insertionMutex.
		// we have to re-evaluate all messages
		// happy cases for confirmed messages:
		// 1: were previously in feed. We saved work
		// 2: are new (syncing). We wasted very little work.
	}
	s.insertionMutex.Lock()
	defer s.insertionMutex.Unlock()

	return s.addMessagesAndEndBatchImpl(pos, messagesAreConfirmed, messages, batch)
}

func (s *TransactionStreamer) getPrevPrevDelayedRead(pos arbutil.MessageIndex) (uint64, error) {
	var prevDelayedRead uint64
	if pos > 0 {
		prevMsg, err := s.GetMessage(pos - 1)
		if err != nil {
			return 0, fmt.Errorf("failed to get previous message for pos %d: %w", pos, err)
		}
		prevDelayedRead = prevMsg.DelayedMessagesRead
	}

	return prevDelayedRead, nil
}

func (s *TransactionStreamer) countDuplicateMessages(
	pos arbutil.MessageIndex,
	messages []arbostypes.MessageWithMetadata,
	batch *ethdb.Batch,
) (int, bool, *arbostypes.MessageWithMetadata, error) {
	curMsg := 0
	for {
		if len(messages) == curMsg {
			break
		}
		key := dbKey(messagePrefix, uint64(pos))
		hasMessage, err := s.db.Has(key)
		if err != nil {
			return 0, false, nil, err
		}
		if !hasMessage {
			break
		}
		haveMessage, err := s.db.Get(key)
		if err != nil {
			return 0, false, nil, err
		}
		nextMessage := messages[curMsg]
		wantMessage, err := rlp.EncodeToBytes(nextMessage)
		if err != nil {
			return 0, false, nil, err
		}
		if !bytes.Equal(haveMessage, wantMessage) {
			// Current message does not exactly match message in database
			var dbMessageParsed arbostypes.MessageWithMetadata

			if err := rlp.DecodeBytes(haveMessage, &dbMessageParsed); err != nil {
				log.Warn("TransactionStreamer: Reorg detected! (failed parsing db message)",
					"pos", pos,
					"err", err,
				)
				return curMsg, true, nil, nil
			}
			var duplicateMessage bool
			if nextMessage.Message != nil {
				if dbMessageParsed.Message.BatchGasCost == nil || nextMessage.Message.BatchGasCost == nil {
					// Remove both of the batch gas costs and see if the messages still differ
					nextMessageCopy := nextMessage
					nextMessageCopy.Message = new(arbostypes.L1IncomingMessage)
					*nextMessageCopy.Message = *nextMessage.Message
					batchGasCostBkup := dbMessageParsed.Message.BatchGasCost
					dbMessageParsed.Message.BatchGasCost = nil
					nextMessageCopy.Message.BatchGasCost = nil
					if reflect.DeepEqual(dbMessageParsed, nextMessageCopy) {
						// Actually this isn't a reorg; only the batch gas costs differed
						duplicateMessage = true
						// If possible - update the message in the database to add the gas cost cache.
						if batch != nil && nextMessage.Message.BatchGasCost != nil {
							if *batch == nil {
								*batch = s.db.NewBatch()
							}
							if err := s.writeMessage(pos, nextMessage, *batch); err != nil {
								return 0, false, nil, err
							}
						}
					}
					dbMessageParsed.Message.BatchGasCost = batchGasCostBkup
				}
			}

			if !duplicateMessage {
				return curMsg, true, &dbMessageParsed, nil
			}
		}

		curMsg++
		pos++
	}

	return curMsg, false, nil, nil
}

func (s *TransactionStreamer) logReorg(pos arbutil.MessageIndex, dbMsg *arbostypes.MessageWithMetadata, newMsg *arbostypes.MessageWithMetadata, confirmed bool) {
	sendLog := confirmed
	if time.Now().After(s.nextAllowedFeedReorgLog) {
		sendLog = true
	}
	if sendLog {
		s.nextAllowedFeedReorgLog = time.Now().Add(time.Minute)
		log.Warn("TransactionStreamer: Reorg detected!",
			"confirmed", confirmed,
			"pos", pos,
			"got-delayed", newMsg.DelayedMessagesRead,
			"got-header", newMsg.Message.Header,
			"db-delayed", dbMsg.DelayedMessagesRead,
			"db-header", dbMsg.Message.Header,
		)
	}

}

func (s *TransactionStreamer) addMessagesAndEndBatchImpl(messageStartPos arbutil.MessageIndex, messagesAreConfirmed bool, messages []arbostypes.MessageWithMetadata, batch ethdb.Batch) error {
	var confirmedReorg bool
	var oldMsg *arbostypes.MessageWithMetadata
	var lastDelayedRead uint64
	var hasNewConfirmedMessages bool

	messagesAfterPos := messageStartPos + arbutil.MessageIndex(len(messages))
	broadcastStartPos := arbutil.MessageIndex(atomic.LoadUint64(&s.broadcasterQueuedMessagesPos))

	if messagesAreConfirmed {
		var duplicates int
		var err error
		duplicates, confirmedReorg, oldMsg, err = s.countDuplicateMessages(messageStartPos, messages, &batch)
		if err != nil {
			return err
		}
		if duplicates > 0 {
			lastDelayedRead = messages[duplicates-1].DelayedMessagesRead
			messages = messages[duplicates:]
			messageStartPos += arbutil.MessageIndex(duplicates)
		}
		if len(messages) > 0 {
			hasNewConfirmedMessages = true
		}
	}

	clearQueueOnSuccess := false
	if (s.broadcasterQueuedMessagesActiveReorg && messageStartPos <= broadcastStartPos) ||
		(!s.broadcasterQueuedMessagesActiveReorg && broadcastStartPos <= messagesAfterPos) {
		// Active broadcast reorg and L1 messages at or before start of broadcast messages
		// Or no active broadcast reorg and broadcast messages start before or immediately after last L1 message
		if messagesAfterPos >= broadcastStartPos {
			broadcastSliceIndex := int(messagesAfterPos - broadcastStartPos)
			if broadcastSliceIndex < len(s.broadcasterQueuedMessages) {
				// Some cached feed messages can be used
				messages = append(messages, s.broadcasterQueuedMessages[broadcastSliceIndex:]...)
			}
		}

		// L1 used or replaced broadcast cache items
		clearQueueOnSuccess = true
	}

	var feedReorg bool
	if !hasNewConfirmedMessages {
		var duplicates int
		var err error
		duplicates, feedReorg, oldMsg, err = s.countDuplicateMessages(messageStartPos, messages, nil)
		if err != nil {
			return err
		}
		if duplicates > 0 {
			lastDelayedRead = messages[duplicates-1].DelayedMessagesRead
			messages = messages[duplicates:]
			messageStartPos += arbutil.MessageIndex(duplicates)
		}
	}
	if oldMsg != nil {
		s.logReorg(messageStartPos, oldMsg, &messages[0], confirmedReorg)
	}

	if feedReorg {
		// Never allow feed to reorg confirmed messages
		// Note that any remaining messages must be feed messages, so we're done here
		return endBatch(batch)
	}

	if lastDelayedRead == 0 {
		var err error
		lastDelayedRead, err = s.getPrevPrevDelayedRead(messageStartPos)
		if err != nil {
			return err
		}
	}

	// Validate delayed message counts of remaining messages
	for i, msg := range messages {
		msgPos := messageStartPos + arbutil.MessageIndex(i)
		diff := msg.DelayedMessagesRead - lastDelayedRead
		if diff != 0 && diff != 1 {
			return fmt.Errorf("attempted to insert jump from %v delayed messages read to %v delayed messages read at message index %v", lastDelayedRead, msg.DelayedMessagesRead, msgPos)
		}
		lastDelayedRead = msg.DelayedMessagesRead
		if msg.Message == nil {
			return fmt.Errorf("attempted to insert nil message at position %v", msgPos)
		}
	}

	if confirmedReorg {
		reorgBatch := s.db.NewBatch()
		err := s.reorg(reorgBatch, messageStartPos, messages)
		if err != nil {
			return err
		}
		err = reorgBatch.Write()
		if err != nil {
			return err
		}
	}
	if len(messages) == 0 {
		return endBatch(batch)
	}

	err := s.writeMessages(messageStartPos, messages, batch)
	if err != nil {
		return err
	}

	if clearQueueOnSuccess {
		s.broadcasterQueuedMessages = s.broadcasterQueuedMessages[:0]
		atomic.StoreUint64(&s.broadcasterQueuedMessagesPos, 0)
		s.broadcasterQueuedMessagesActiveReorg = false
	}

	return nil
}

// The caller must hold the insertionMutex
func (s *TransactionStreamer) ExpectChosenSequencer() error {
	if s.coordinator != nil {
		if !s.coordinator.CurrentlyChosen() {
			return fmt.Errorf("%w: not main sequencer", execution.ErrRetrySequencer)
		}
	}
	return nil
}

func (s *TransactionStreamer) WriteMessageFromSequencer(pos arbutil.MessageIndex, msgWithMeta arbostypes.MessageWithMetadata) error {
	if err := s.ExpectChosenSequencer(); err != nil {
		return err
	}
	if !s.insertionMutex.TryLock() {
		return execution.ErrSequencerInsertLockTaken
	}
	defer s.insertionMutex.Unlock()

	msgCount, err := s.GetMessageCount()
	if err != nil {
		return err
	}

	if msgCount != pos {
		return fmt.Errorf("wrong pos got %d expected %d", pos, msgCount)
	}

	if s.coordinator != nil {
		if err := s.coordinator.SequencingMessage(pos, &msgWithMeta); err != nil {
			return err
		}
	}

	if err := s.writeMessages(pos, []arbostypes.MessageWithMetadata{msgWithMeta}, nil); err != nil {
		return err
	}

	if s.broadcastServer != nil {
		if err := s.broadcastServer.BroadcastSingle(msgWithMeta, pos); err != nil {
			log.Error("failed broadcasting message", "pos", pos, "err", err)
		}
	}

	return nil
}

<<<<<<< HEAD
=======
func (s *TransactionStreamer) GenesisBlockNumber() uint64 {
	return s.chainConfig.ArbitrumChainParams.GenesisBlockNum
}

>>>>>>> 0181c5d5
// PauseReorgs until a matching call to ResumeReorgs (may be called concurrently)
func (s *TransactionStreamer) PauseReorgs() {
	s.reorgMutex.RLock()
}

func (s *TransactionStreamer) ResumeReorgs() {
	s.reorgMutex.RUnlock()
}

func (s *TransactionStreamer) PopulateFeedBacklog() error {
	if s.broadcastServer == nil {
		return nil
	}
	return s.inboxReader.tracker.PopulateFeedBacklog(s.broadcastServer)
}

func (s *TransactionStreamer) writeMessage(pos arbutil.MessageIndex, msg arbostypes.MessageWithMetadata, batch ethdb.Batch) error {
	key := dbKey(messagePrefix, uint64(pos))
	msgBytes, err := rlp.EncodeToBytes(msg)
	if err != nil {
		return err
	}
	return batch.Put(key, msgBytes)
}

// The mutex must be held, and pos must be the latest message count.
// `batch` may be nil, which initializes a new batch. The batch is closed out in this function.
func (s *TransactionStreamer) writeMessages(pos arbutil.MessageIndex, messages []arbostypes.MessageWithMetadata, batch ethdb.Batch) error {
	if batch == nil {
		batch = s.db.NewBatch()
	}
	for i, msg := range messages {
		err := s.writeMessage(pos+arbutil.MessageIndex(i), msg, batch)
		if err != nil {
			return err
		}
	}

	err := setMessageCount(batch, pos+arbutil.MessageIndex(len(messages)))
	if err != nil {
		return err
	}
	err = batch.Write()
	if err != nil {
		return err
	}

	select {
	case s.newMessageNotifier <- struct{}{}:
	default:
	}

	return nil
}

// TODO: eventually there will be a table maintained by txStreamer itself
func (s *TransactionStreamer) ResultAtCount(count arbutil.MessageIndex) (*execution.MessageResult, error) {
	if count == 0 {
		return &execution.MessageResult{}, nil
	}
	return s.exec.ResultAtPos(count - 1)
}

// return value: true if should be called again immediately
func (s *TransactionStreamer) executeNextMsg(ctx context.Context, exec execution.ExecutionSequencer) bool {
	if ctx.Err() != nil {
		return false
	}
	if !s.reorgMutex.TryRLock() {
		return false
	}
	defer s.reorgMutex.RUnlock()
	prevMessageCount := s.execLastMsgCount
	msgCount, err := s.GetMessageCount()
	if err != nil {
		log.Error("feedOneMsg failed to get message count", "err", err)
		return false
	}
	s.execLastMsgCount = msgCount
	pos, err := s.exec.HeadMessageNumber()
	if err != nil {
		log.Error("feedOneMsg failed to get exec engine message count", "err", err)
		return false
	}
	pos++
	if pos >= msgCount {
		return false
	}
	msg, err := s.GetMessage(pos)
	if err != nil {
		log.Error("feedOneMsg failed to readMessage", "err", err, "pos", pos)
		return false
	}
	err = s.exec.DigestMessage(pos, msg)
	if err != nil {
		logger := log.Warn
		if prevMessageCount < msgCount {
			logger = log.Debug
		}
		logger("feedOneMsg failed to send message to execEngine", "err", err, "pos", pos)
		return false
	}
	return pos+1 < msgCount
}

func (s *TransactionStreamer) executeMessages(ctx context.Context, ignored struct{}) time.Duration {
	if s.executeNextMsg(ctx, s.exec) {
		return 0
	}
	return s.config().ExecuteMessageLoopDelay
}

func (s *TransactionStreamer) Start(ctxIn context.Context) error {
	s.StopWaiter.Start(ctxIn, s)
	return stopwaiter.CallIterativelyWith[struct{}](&s.StopWaiterSafe, s.executeMessages, s.newMessageNotifier)
}<|MERGE_RESOLUTION|>--- conflicted
+++ resolved
@@ -869,13 +869,6 @@
 	return nil
 }
 
-<<<<<<< HEAD
-=======
-func (s *TransactionStreamer) GenesisBlockNumber() uint64 {
-	return s.chainConfig.ArbitrumChainParams.GenesisBlockNum
-}
-
->>>>>>> 0181c5d5
 // PauseReorgs until a matching call to ResumeReorgs (may be called concurrently)
 func (s *TransactionStreamer) PauseReorgs() {
 	s.reorgMutex.RLock()
