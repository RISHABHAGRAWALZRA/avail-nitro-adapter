// Copyright 2021-2022, Offchain Labs, Inc.
// For license information, see https://github.com/nitro/blob/master/LICENSE

package arbnode

import (
	"bytes"
	"context"
	"encoding/hex"
	"fmt"
	"math/big"
	"time"

	"github.com/andybalholm/brotli"
	"github.com/pkg/errors"
	flag "github.com/spf13/pflag"

	"github.com/ethereum/go-ethereum"
	"github.com/ethereum/go-ethereum/accounts/abi"
	"github.com/ethereum/go-ethereum/accounts/abi/bind"
	"github.com/ethereum/go-ethereum/common"
	"github.com/ethereum/go-ethereum/log"
	"github.com/ethereum/go-ethereum/metrics"
	"github.com/ethereum/go-ethereum/rlp"
	"github.com/ethereum/go-ethereum/rpc"

	"github.com/offchainlabs/nitro/arbnode/dataposter"
	"github.com/offchainlabs/nitro/arbos/arbostypes"
	"github.com/offchainlabs/nitro/arbstate"
	"github.com/offchainlabs/nitro/arbutil"
	"github.com/offchainlabs/nitro/das"
	"github.com/offchainlabs/nitro/solgen/go/bridgegen"
	"github.com/offchainlabs/nitro/util/arbmath"
	"github.com/offchainlabs/nitro/util/headerreader"
	"github.com/offchainlabs/nitro/util/redisutil"
	"github.com/offchainlabs/nitro/util/stopwaiter"
)

var (
	batchPosterWalletBalance      = metrics.NewRegisteredGaugeFloat64("arb/batchposter/wallet/balanceether", nil)
	batchPosterGasRefunderBalance = metrics.NewRegisteredGaugeFloat64("arb/batchposter/gasrefunder/balanceether", nil)
)

type batchPosterPosition struct {
	MessageCount        arbutil.MessageIndex
	DelayedMessageCount uint64
	NextSeqNum          uint64
}

type BatchPoster struct {
	stopwaiter.StopWaiter
	l1Reader     *headerreader.HeaderReader
	inbox        *InboxTracker
	streamer     *TransactionStreamer
	config       BatchPosterConfigFetcher
	seqInbox     *bridgegen.SequencerInbox
	bridge       *bridgegen.Bridge
	syncMonitor  *SyncMonitor
	seqInboxABI  *abi.ABI
	seqInboxAddr common.Address
	building     *buildingBatch
	daWriter     das.DataAvailabilityServiceWriter
	dataPoster   *dataposter.DataPoster[batchPosterPosition]
	redisLock    *SimpleRedisLock
	firstAccErr  time.Time // first time a continuous missing accumulator occurred
	backlog      uint64    // An estimate of the number of unposted batches
}

type BatchPosterConfig struct {
	Enable                             bool                        `koanf:"enable"`
	DisableDasFallbackStoreDataOnChain bool                        `koanf:"disable-das-fallback-store-data-on-chain" reload:"hot"`
	MaxBatchSize                       int                         `koanf:"max-size" reload:"hot"`
	MaxBatchPostDelay                  time.Duration               `koanf:"max-delay" reload:"hot"`
	WaitForMaxBatchPostDelay           bool                        `koanf:"wait-for-max-delay" reload:"hot"`
	BatchPollDelay                     time.Duration               `koanf:"poll-delay" reload:"hot"`
	PostingErrorDelay                  time.Duration               `koanf:"error-delay" reload:"hot"`
	CompressionLevel                   int                         `koanf:"compression-level" reload:"hot"`
	DASRetentionPeriod                 time.Duration               `koanf:"das-retention-period" reload:"hot"`
	GasRefunderAddress                 string                      `koanf:"gas-refunder-address" reload:"hot"`
	DataPoster                         dataposter.DataPosterConfig `koanf:"data-poster" reload:"hot"`
	RedisUrl                           string                      `koanf:"redis-url"`
	RedisLock                          SimpleRedisLockConfig       `koanf:"redis-lock" reload:"hot"`
	ExtraBatchGas                      uint64                      `koanf:"extra-batch-gas" reload:"hot"`
}

func (c *BatchPosterConfig) Validate() error {
	if len(c.GasRefunderAddress) > 0 && !common.IsHexAddress(c.GasRefunderAddress) {
		return fmt.Errorf("invalid gas refunder address \"%v\"", c.GasRefunderAddress)
	}
	if c.MaxBatchSize <= 40 {
		return errors.New("MaxBatchSize too small")
	}
	return nil
}

type BatchPosterConfigFetcher func() *BatchPosterConfig

func BatchPosterConfigAddOptions(prefix string, f *flag.FlagSet) {
	f.Bool(prefix+".enable", DefaultBatchPosterConfig.Enable, "enable posting batches to l1")
	f.Bool(prefix+".disable-das-fallback-store-data-on-chain", DefaultBatchPosterConfig.DisableDasFallbackStoreDataOnChain, "If unable to batch to DAS, disable fallback storing data on chain")
	f.Int(prefix+".max-size", DefaultBatchPosterConfig.MaxBatchSize, "maximum batch size")
	f.Duration(prefix+".max-delay", DefaultBatchPosterConfig.MaxBatchPostDelay, "maximum batch posting delay")
	f.Bool(prefix+".wait-for-max-delay", DefaultBatchPosterConfig.WaitForMaxBatchPostDelay, "wait for the max batch delay, even if the batch is full")
	f.Duration(prefix+".poll-delay", DefaultBatchPosterConfig.BatchPollDelay, "how long to delay after successfully posting batch")
	f.Duration(prefix+".error-delay", DefaultBatchPosterConfig.PostingErrorDelay, "how long to delay after error posting batch")
	f.Int(prefix+".compression-level", DefaultBatchPosterConfig.CompressionLevel, "batch compression level")
	f.Duration(prefix+".das-retention-period", DefaultBatchPosterConfig.DASRetentionPeriod, "In AnyTrust mode, the period which DASes are requested to retain the stored batches.")
	f.String(prefix+".gas-refunder-address", DefaultBatchPosterConfig.GasRefunderAddress, "The gas refunder contract address (optional)")
	f.Uint64(prefix+".extra-batch-gas", DefaultBatchPosterConfig.ExtraBatchGas, "use this much more gas than estimation says is necessary to post batches")
	f.String(prefix+".redis-url", DefaultBatchPosterConfig.RedisUrl, "if non-empty, the Redis URL to store queued transactions in")
	RedisLockConfigAddOptions(prefix+".redis-lock", f)
	dataposter.DataPosterConfigAddOptions(prefix+".data-poster", f)
}

var DefaultBatchPosterConfig = BatchPosterConfig{
	Enable:                             false,
	DisableDasFallbackStoreDataOnChain: false,
	MaxBatchSize:                       100000,
	BatchPollDelay:                     time.Second * 10,
	PostingErrorDelay:                  time.Second * 10,
<<<<<<< HEAD
	MaxBatchPostDelay:                  time.Hour,
	WaitForMaxBatchPostDelay:           false,
	CompressionLevel:                   brotli.DefaultCompression,
=======
	MaxBatchPostInterval:               time.Hour,
	CompressionLevel:                   brotli.BestCompression,
>>>>>>> 2475e110
	DASRetentionPeriod:                 time.Hour * 24 * 15,
	GasRefunderAddress:                 "",
	ExtraBatchGas:                      50_000,
	DataPoster:                         dataposter.DefaultDataPosterConfig,
}

var TestBatchPosterConfig = BatchPosterConfig{
	Enable:                   true,
	MaxBatchSize:             100000,
	BatchPollDelay:           time.Millisecond * 10,
	PostingErrorDelay:        time.Millisecond * 10,
	MaxBatchPostDelay:        0,
	WaitForMaxBatchPostDelay: false,
	CompressionLevel:         2,
	DASRetentionPeriod:       time.Hour * 24 * 15,
	GasRefunderAddress:       "",
	ExtraBatchGas:            10_000,
	DataPoster:               dataposter.TestDataPosterConfig,
}

func NewBatchPoster(l1Reader *headerreader.HeaderReader, inbox *InboxTracker, streamer *TransactionStreamer, syncMonitor *SyncMonitor, config BatchPosterConfigFetcher, deployInfo *RollupAddresses, transactOpts *bind.TransactOpts, daWriter das.DataAvailabilityServiceWriter) (*BatchPoster, error) {
	seqInbox, err := bridgegen.NewSequencerInbox(deployInfo.SequencerInbox, l1Reader.Client())
	if err != nil {
		return nil, err
	}
	bridge, err := bridgegen.NewBridge(deployInfo.Bridge, l1Reader.Client())
	if err != nil {
		return nil, err
	}
	if err = config().Validate(); err != nil {
		return nil, err
	}
	seqInboxABI, err := bridgegen.SequencerInboxMetaData.GetAbi()
	if err != nil {
		return nil, err
	}
	redisClient, err := redisutil.RedisClientFromURL(config().RedisUrl)
	if err != nil {
		return nil, err
	}
	redisLockConfigFetcher := func() *SimpleRedisLockConfig {
		return &config().RedisLock
	}
	redisLock, err := NewSimpleRedisLock(redisClient, redisLockConfigFetcher, func() bool { return syncMonitor.Synced() })
	if err != nil {
		return nil, err
	}
	b := &BatchPoster{
		l1Reader:     l1Reader,
		inbox:        inbox,
		streamer:     streamer,
		syncMonitor:  syncMonitor,
		config:       config,
		bridge:       bridge,
		seqInbox:     seqInbox,
		seqInboxABI:  seqInboxABI,
		seqInboxAddr: deployInfo.SequencerInbox,
		daWriter:     daWriter,
		redisLock:    redisLock,
	}
	dataPosterConfigFetcher := func() *dataposter.DataPosterConfig {
		return &config().DataPoster
	}
	b.dataPoster, err = dataposter.NewDataPoster(l1Reader, transactOpts, redisClient, redisLock, dataPosterConfigFetcher, b.getBatchPosterPosition)
	if err != nil {
		return nil, err
	}
	return b, nil
}

func (b *BatchPoster) getBatchPosterPosition(ctx context.Context, blockNum *big.Int) (batchPosterPosition, error) {
	bigInboxBatchCount, err := b.seqInbox.BatchCount(&bind.CallOpts{Context: ctx, BlockNumber: blockNum})
	if err != nil {
		return batchPosterPosition{}, fmt.Errorf("error getting latest batch count: %w", err)
	}
	inboxBatchCount := bigInboxBatchCount.Uint64()
	var prevBatchMeta BatchMetadata
	if inboxBatchCount > 0 {
		var err error
		prevBatchMeta, err = b.inbox.GetBatchMetadata(inboxBatchCount - 1)
		if err != nil {
			return batchPosterPosition{}, fmt.Errorf("error getting latest batch metadata: %w", err)
		}
	}
	return batchPosterPosition{
		MessageCount:        prevBatchMeta.MessageCount,
		DelayedMessageCount: prevBatchMeta.DelayedMessageCount,
		NextSeqNum:          inboxBatchCount,
	}, nil
}

var errBatchAlreadyClosed = errors.New("batch segments already closed")

type batchSegments struct {
	compressedBuffer      *bytes.Buffer
	compressedWriter      *brotli.Writer
	rawSegments           [][]byte
	timestamp             uint64
	blockNum              uint64
	delayedMsg            uint64
	sizeLimit             int
	recompressionLevel    int
	newUncompressedSize   int
	totalUncompressedSize int
	lastCompressedSize    int
	trailingHeaders       int // how many trailing segments are headers
	isDone                bool
}

type buildingBatch struct {
	segments      *batchSegments
	startMsgCount arbutil.MessageIndex
	msgCount      arbutil.MessageIndex
}

func newBatchSegments(firstDelayed uint64, config *BatchPosterConfig, backlog uint64) *batchSegments {
	compressedBuffer := bytes.NewBuffer(make([]byte, 0, config.MaxBatchSize*2))
	if config.MaxBatchSize <= 40 {
		panic("MaxBatchSize too small")
	}
	compressionLevel := config.CompressionLevel
	recompressionLevel := config.CompressionLevel
	if backlog > 20 {
		compressionLevel = arbmath.MinInt(compressionLevel, brotli.DefaultCompression)
	}
	if backlog > 40 {
		recompressionLevel = arbmath.MinInt(recompressionLevel, brotli.DefaultCompression)
	}
	if backlog > 60 {
		compressionLevel = arbmath.MinInt(compressionLevel, 4)
	}
	if recompressionLevel < compressionLevel {
		// This should never be possible
		log.Warn(
			"somehow the recompression level was lower than the compression level",
			"recompressionLevel", recompressionLevel,
			"compressionLevel", compressionLevel,
		)
		recompressionLevel = compressionLevel
	}
	return &batchSegments{
		compressedBuffer:   compressedBuffer,
		compressedWriter:   brotli.NewWriterLevel(compressedBuffer, compressionLevel),
		sizeLimit:          config.MaxBatchSize - 40, // TODO
		recompressionLevel: recompressionLevel,
		rawSegments:        make([][]byte, 0, 128),
		delayedMsg:         firstDelayed,
	}
}

func (s *batchSegments) recompressAll() error {
	s.compressedBuffer = bytes.NewBuffer(make([]byte, 0, s.sizeLimit*2))
	s.compressedWriter = brotli.NewWriterLevel(s.compressedBuffer, s.recompressionLevel)
	s.newUncompressedSize = 0
	s.totalUncompressedSize = 0
	for _, segment := range s.rawSegments {
		err := s.addSegmentToCompressed(segment)
		if err != nil {
			return err
		}
	}
	if s.totalUncompressedSize > arbstate.MaxDecompressedLen {
		return fmt.Errorf("batch size %v exceeds maximum decompressed length %v", s.totalUncompressedSize, arbstate.MaxDecompressedLen)
	}
	if len(s.rawSegments) >= arbstate.MaxSegmentsPerSequencerMessage {
		return fmt.Errorf("number of raw segments %v excees maximum number %v", len(s.rawSegments), arbstate.MaxSegmentsPerSequencerMessage)
	}
	return nil
}

func (s *batchSegments) testForOverflow(isHeader bool) (bool, error) {
	// we've reached the max decompressed size
	if s.totalUncompressedSize > arbstate.MaxDecompressedLen {
		return true, nil
	}
	// we've reached the max number of segments
	if len(s.rawSegments) >= arbstate.MaxSegmentsPerSequencerMessage {
		return true, nil
	}
	// there is room, no need to flush
	if (s.lastCompressedSize + s.newUncompressedSize) < s.sizeLimit {
		return false, nil
	}
	// don't want to flush for headers or the first message
	if isHeader || len(s.rawSegments) == s.trailingHeaders {
		return false, nil
	}
	err := s.compressedWriter.Flush()
	if err != nil {
		return true, err
	}
	s.lastCompressedSize = s.compressedBuffer.Len()
	s.newUncompressedSize = 0
	if s.lastCompressedSize >= s.sizeLimit {
		return true, nil
	}
	return false, nil
}

func (s *batchSegments) close() error {
	s.rawSegments = s.rawSegments[:len(s.rawSegments)-s.trailingHeaders]
	s.trailingHeaders = 0
	err := s.recompressAll()
	if err != nil {
		return err
	}
	s.isDone = true
	return nil
}

func (s *batchSegments) addSegmentToCompressed(segment []byte) error {
	encoded, err := rlp.EncodeToBytes(segment)
	if err != nil {
		return err
	}
	lenWritten, err := s.compressedWriter.Write(encoded)
	s.newUncompressedSize += lenWritten
	s.totalUncompressedSize += lenWritten
	return err
}

// returns false if segment was too large, error in case of real error
func (s *batchSegments) addSegment(segment []byte, isHeader bool) (bool, error) {
	if s.isDone {
		return false, errBatchAlreadyClosed
	}
	err := s.addSegmentToCompressed(segment)
	if err != nil {
		return false, err
	}
	// Force include headers because we don't want to re-compress and we can just trim them later if necessary
	overflow, err := s.testForOverflow(isHeader)
	if err != nil {
		return false, err
	}
	if overflow {
		return false, s.close()
	}
	s.rawSegments = append(s.rawSegments, segment)
	if isHeader {
		s.trailingHeaders++
	} else {
		s.trailingHeaders = 0
	}
	return true, nil
}

func (s *batchSegments) addL2Msg(l2msg []byte) (bool, error) {
	segment := make([]byte, 1, len(l2msg)+1)
	segment[0] = arbstate.BatchSegmentKindL2Message
	segment = append(segment, l2msg...)
	return s.addSegment(segment, false)
}

func (s *batchSegments) prepareIntSegment(val uint64, segmentHeader byte) ([]byte, error) {
	segment := make([]byte, 1, 16)
	segment[0] = segmentHeader
	enc, err := rlp.EncodeToBytes(val)
	if err != nil {
		return nil, err
	}
	return append(segment, enc...), nil
}

func (s *batchSegments) maybeAddDiffSegment(base *uint64, newVal uint64, segmentHeader byte) (bool, error) {
	if newVal == *base {
		return true, nil
	}
	diff := newVal - *base
	seg, err := s.prepareIntSegment(diff, segmentHeader)
	if err != nil {
		return false, err
	}
	success, err := s.addSegment(seg, true)
	if success {
		*base = newVal
	}
	return success, err
}

func (s *batchSegments) addDelayedMessage() (bool, error) {
	segment := []byte{arbstate.BatchSegmentKindDelayedMessages}
	success, err := s.addSegment(segment, false)
	if (err == nil) && success {
		s.delayedMsg += 1
	}
	return success, err
}

func (s *batchSegments) AddMessage(msg *arbostypes.MessageWithMetadata) (bool, error) {
	if s.isDone {
		return false, errBatchAlreadyClosed
	}
	if msg.DelayedMessagesRead > s.delayedMsg {
		if msg.DelayedMessagesRead != s.delayedMsg+1 {
			return false, fmt.Errorf("attempted to add delayed msg %d after %d", msg.DelayedMessagesRead, s.delayedMsg)
		}
		return s.addDelayedMessage()
	}
	success, err := s.maybeAddDiffSegment(&s.timestamp, msg.Message.Header.Timestamp, arbstate.BatchSegmentKindAdvanceTimestamp)
	if !success {
		return false, err
	}
	success, err = s.maybeAddDiffSegment(&s.blockNum, msg.Message.Header.BlockNumber, arbstate.BatchSegmentKindAdvanceL1BlockNumber)
	if !success {
		return false, err
	}
	return s.addL2Msg(msg.Message.L2msg)
}

func (s *batchSegments) IsDone() bool {
	return s.isDone
}

// Returns nil (as opposed to []byte{}) if there's no segments to put in the batch
func (s *batchSegments) CloseAndGetBytes() ([]byte, error) {
	if !s.isDone {
		err := s.close()
		if err != nil {
			return nil, err
		}
	}
	if len(s.rawSegments) == 0 {
		return nil, nil
	}
	err := s.compressedWriter.Close()
	if err != nil {
		return nil, err
	}
	compressedBytes := s.compressedBuffer.Bytes()
	fullMsg := make([]byte, 1, len(compressedBytes)+1)
	fullMsg[0] = arbstate.BrotliMessageHeaderByte
	fullMsg = append(fullMsg, compressedBytes...)
	return fullMsg, nil
}

func (b *BatchPoster) encodeAddBatch(seqNum *big.Int, prevMsgNum arbutil.MessageIndex, newMsgNum arbutil.MessageIndex, message []byte, delayedMsg uint64) ([]byte, error) {
	method, ok := b.seqInboxABI.Methods["addSequencerL2BatchFromOrigin0"]
	if !ok {
		return nil, errors.New("failed to find add batch method")
	}
	inputData, err := method.Inputs.Pack(
		seqNum,
		message,
		new(big.Int).SetUint64(delayedMsg),
		common.HexToAddress(b.config().GasRefunderAddress),
		new(big.Int).SetUint64(uint64(prevMsgNum)),
		new(big.Int).SetUint64(uint64(newMsgNum)),
	)
	if err != nil {
		return nil, err
	}
	fullData := append([]byte{}, method.ID...)
	fullData = append(fullData, inputData...)
	return fullData, nil
}

func (b *BatchPoster) estimateGas(ctx context.Context, sequencerMessage []byte, delayedMessages uint64) (uint64, error) {
	config := b.config()
	callOpts := &bind.CallOpts{
		Context: ctx,
	}
	if config.DataPoster.WaitForL1Finality {
		callOpts.BlockNumber = big.NewInt(int64(rpc.SafeBlockNumber))
	}
	safeDelayedMessagesBig, err := b.bridge.DelayedMessageCount(callOpts)
	if err != nil {
		return 0, err
	}
	if !safeDelayedMessagesBig.IsUint64() {
		return 0, fmt.Errorf("calling delayedMessageCount() on the bridge returned a non-uint64 result %v", safeDelayedMessagesBig)
	}
	safeDelayedMessages := safeDelayedMessagesBig.Uint64()
	if safeDelayedMessages > delayedMessages {
		// On restart, we may be trying to estimate gas for a batch whose successor has
		// already made it into pending state, if not latest state.
		// In that case, we might get a revert with `DelayedBackwards()`.
		// To avoid that, we artificially increase the delayed messages to `safeDelayedMessages`.
		// In theory, this might reduce gas usage, but only by a factor that's already
		// accounted for in `config.ExtraBatchGas`, as that same factor can appear if a user
		// posts a new delayed message that we didn't see while gas estimating.
		delayedMessages = safeDelayedMessages
	}
	// Here we set seqNum to MaxUint256, and prevMsgNum to 0, because it disables the smart contracts' consistency checks.
	// However, we set nextMsgNum to 1 because it is necessary for a correct estimation for the final to be non-zero.
	// Because we're likely estimating against older state, this might not be the actual next message,
	// but the gas used should be the same.
	data, err := b.encodeAddBatch(abi.MaxUint256, 0, 1, sequencerMessage, delayedMessages)
	if err != nil {
		return 0, err
	}
	gas, err := b.l1Reader.Client().EstimateGas(ctx, ethereum.CallMsg{
		From: b.dataPoster.From(),
		To:   &b.seqInboxAddr,
		Data: data,
	})
	if err != nil {
		sequencerMessageHeader := sequencerMessage
		if len(sequencerMessageHeader) > 33 {
			sequencerMessageHeader = sequencerMessageHeader[:33]
		}
		log.Warn(
			"error estimating gas for batch",
			"err", err,
			"delayedMessages", delayedMessages,
			"safeDelayedMessages", safeDelayedMessages,
			"sequencerMessageHeader", hex.EncodeToString(sequencerMessageHeader),
			"sequencerMessageLen", len(sequencerMessage),
		)
		return 0, fmt.Errorf("error estimating gas for batch: %w", err)
	}
	return gas + config.ExtraBatchGas, nil
}

func (b *BatchPoster) maybePostSequencerBatch(ctx context.Context) (bool, error) {
	nonce, batchPosition, err := b.dataPoster.GetNextNonceAndMeta(ctx)
	if err != nil {
		return false, err
	}

	if b.building == nil || b.building.startMsgCount != batchPosition.MessageCount {
		b.building = &buildingBatch{
			segments:      newBatchSegments(batchPosition.DelayedMessageCount, b.config(), b.backlog),
			msgCount:      batchPosition.MessageCount,
			startMsgCount: batchPosition.MessageCount,
		}
	}
	msgCount, err := b.streamer.GetMessageCount()
	if err != nil {
		return false, err
	}
	if msgCount <= batchPosition.MessageCount {
		// There's nothing after the newest batch, therefore batch posting was not required
		return false, nil
	}
	firstMsg, err := b.streamer.GetMessage(batchPosition.MessageCount)
	if err != nil {
		return false, err
	}
	nextMessageTime := time.Unix(int64(firstMsg.Message.Header.Timestamp), 0)

	config := b.config()
	forcePostBatch := time.Since(nextMessageTime) >= config.MaxBatchPostDelay
	haveUsefulMessage := false

	for b.building.msgCount < msgCount {
		msg, err := b.streamer.GetMessage(b.building.msgCount)
		if err != nil {
			log.Error("error getting message from streamer", "error", err)
			break
		}
		success, err := b.building.segments.AddMessage(msg)
		if err != nil {
			// Clear our cache
			b.building = nil
			return false, fmt.Errorf("error adding message to batch: %w", err)
		}
		if !success {
			// this batch is full
			if !config.WaitForMaxBatchPostDelay {
				forcePostBatch = true
			}
			haveUsefulMessage = true
			break
		}
		if msg.Message.Header.Kind != arbostypes.L1MessageType_BatchPostingReport {
			haveUsefulMessage = true
		}
		b.building.msgCount++
	}

	if !forcePostBatch || !haveUsefulMessage {
		// the batch isn't full yet and we've posted a batch recently
		// don't post anything for now
		return false, nil
	}
	sequencerMsg, err := b.building.segments.CloseAndGetBytes()
	if err != nil {
		return false, err
	}
	if sequencerMsg == nil {
		log.Debug("BatchPoster: batch nil", "sequence nr.", batchPosition.NextSeqNum, "from", batchPosition.MessageCount, "prev delayed", batchPosition.DelayedMessageCount)
		b.building = nil // a closed batchSegments can't be reused
		return false, nil
	}

	if b.daWriter != nil {
		cert, err := b.daWriter.Store(ctx, sequencerMsg, uint64(time.Now().Add(config.DASRetentionPeriod).Unix()), []byte{}) // b.daWriter will append signature if enabled
		if errors.Is(err, das.BatchToDasFailed) {
			if config.DisableDasFallbackStoreDataOnChain {
				return false, errors.New("Unable to batch to DAS and fallback storing data on chain is disabled")
			}
			log.Warn("Falling back to storing data on chain", "err", err)
		} else if err != nil {
			return false, err
		} else {
			sequencerMsg = das.Serialize(cert)
		}
	}

	gasLimit, err := b.estimateGas(ctx, sequencerMsg, b.building.segments.delayedMsg)
	if err != nil {
		return false, err
	}
	data, err := b.encodeAddBatch(new(big.Int).SetUint64(batchPosition.NextSeqNum), batchPosition.MessageCount, b.building.msgCount, sequencerMsg, b.building.segments.delayedMsg)
	if err != nil {
		return false, err
	}
	newMeta := batchPosterPosition{
		MessageCount:        b.building.msgCount,
		DelayedMessageCount: b.building.segments.delayedMsg,
		NextSeqNum:          batchPosition.NextSeqNum + 1,
	}
	err = b.dataPoster.PostTransaction(ctx, nextMessageTime, nonce, newMeta, b.seqInboxAddr, data, gasLimit)
	if err != nil {
		return false, err
	}
	log.Info(
		"BatchPoster: batch sent",
		"sequence nr.", batchPosition.NextSeqNum,
		"from", batchPosition.MessageCount,
		"to", b.building.msgCount,
		"prev delayed", batchPosition.DelayedMessageCount,
		"current delayed", b.building.segments.delayedMsg,
		"total segments", len(b.building.segments.rawSegments),
	)
	postedMessages := b.building.msgCount - batchPosition.MessageCount
	unpostedMessages := msgCount - b.building.msgCount
	b.backlog = uint64(unpostedMessages) / uint64(postedMessages)
	if b.backlog > 10 {
		logLevel := log.Warn
		if b.backlog > 30 {
			logLevel = log.Error
		}
		logLevel(
			"a large batch posting backlog exists",
			"currentPosition", b.building.msgCount,
			"messageCount", msgCount,
			"lastPostedMessages", postedMessages,
			"unpostedMessages", unpostedMessages,
			"batchBacklogEstimate", b.backlog,
		)
	}
	b.building = nil
	return true, nil
}

func (b *BatchPoster) Start(ctxIn context.Context) {
	b.dataPoster.Start(ctxIn)
	b.redisLock.Start(ctxIn)
	b.StopWaiter.Start(ctxIn, b)
	b.CallIteratively(func(ctx context.Context) time.Duration {
		var err error
		if common.HexToAddress(b.config().GasRefunderAddress) != (common.Address{}) {
			gasRefunderBalance, err := b.l1Reader.Client().BalanceAt(ctx, common.HexToAddress(b.config().GasRefunderAddress), nil)
			if err != nil {
				log.Warn("error fetching batch poster gas refunder balance", "err", err)
			} else {
				batchPosterGasRefunderBalance.Update(arbmath.BalancePerEther(gasRefunderBalance))
			}
		}
		if b.dataPoster.From() != (common.Address{}) {
			walletBalance, err := b.l1Reader.Client().BalanceAt(ctx, b.dataPoster.From(), nil)
			if err != nil {
				log.Warn("error fetching batch poster wallet balance", "err", err)
			} else {
				batchPosterWalletBalance.Update(arbmath.BalancePerEther(walletBalance))
			}
		}
		if !b.redisLock.AttemptLock(ctx) {
			b.building = nil
			return b.config().BatchPollDelay
		}
		posted, err := b.maybePostSequencerBatch(ctx)
		if err != nil {
			b.building = nil
			logLevel := log.Error
			if errors.Is(err, AccumulatorNotFoundErr) || errors.Is(err, dataposter.ErrStorageRace) {
				// Likely the inbox tracker just isn't caught up.
				// Let's see if this error disappears naturally.
				if b.firstAccErr == (time.Time{}) {
					b.firstAccErr = time.Now()
					logLevel = log.Debug
				} else if time.Since(b.firstAccErr) < time.Minute {
					logLevel = log.Debug
				}
			} else {
				b.firstAccErr = time.Time{}
			}
			logLevel("error posting batch", "err", err)
			return b.config().PostingErrorDelay
		} else if posted {
			return 0
		} else {
			return b.config().BatchPollDelay
		}
	})
}

func (b *BatchPoster) StopAndWait() {
	b.StopWaiter.StopAndWait()
	b.dataPoster.StopAndWait()
	b.redisLock.StopAndWait()
}<|MERGE_RESOLUTION|>--- conflicted
+++ resolved
@@ -118,14 +118,9 @@
 	MaxBatchSize:                       100000,
 	BatchPollDelay:                     time.Second * 10,
 	PostingErrorDelay:                  time.Second * 10,
-<<<<<<< HEAD
 	MaxBatchPostDelay:                  time.Hour,
 	WaitForMaxBatchPostDelay:           false,
-	CompressionLevel:                   brotli.DefaultCompression,
-=======
-	MaxBatchPostInterval:               time.Hour,
 	CompressionLevel:                   brotli.BestCompression,
->>>>>>> 2475e110
 	DASRetentionPeriod:                 time.Hour * 24 * 15,
 	GasRefunderAddress:                 "",
 	ExtraBatchGas:                      50_000,
