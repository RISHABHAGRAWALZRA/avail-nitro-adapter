--- conflicted
+++ resolved
@@ -41,11 +41,8 @@
 	"github.com/offchainlabs/nitro/cmd/chaininfo"
 	"github.com/offchainlabs/nitro/cmd/genericconf"
 	"github.com/offchainlabs/nitro/das"
-<<<<<<< HEAD
+	"github.com/offchainlabs/nitro/das/avail"
 	"github.com/offchainlabs/nitro/execution"
-=======
-	"github.com/offchainlabs/nitro/das/avail"
->>>>>>> a915e5ad
 	"github.com/offchainlabs/nitro/solgen/go/bridgegen"
 	"github.com/offchainlabs/nitro/util"
 	"github.com/offchainlabs/nitro/util/arbmath"
@@ -78,7 +75,6 @@
 
 type BatchPoster struct {
 	stopwaiter.StopWaiter
-<<<<<<< HEAD
 	l1Reader           *headerreader.HeaderReader
 	inbox              *InboxTracker
 	streamer           *TransactionStreamer
@@ -93,27 +89,11 @@
 	gasRefunderAddr    common.Address
 	building           *buildingBatch
 	daWriter           das.DataAvailabilityServiceWriter
+	availDAWriter      avail.DataAvailabilityWriter
 	dataPoster         *dataposter.DataPoster
 	redisLock          *redislock.Simple
 	messagesPerBatch   *arbmath.MovingAverage[uint64]
 	// This is an atomic variable that should only be accessed atomically.
-=======
-	l1Reader            *headerreader.HeaderReader
-	inbox               *InboxTracker
-	streamer            *TransactionStreamer
-	config              BatchPosterConfigFetcher
-	seqInbox            *bridgegen.SequencerInbox
-	bridge              *bridgegen.Bridge
-	syncMonitor         *SyncMonitor
-	seqInboxABI         *abi.ABI
-	seqInboxAddr        common.Address
-	building            *buildingBatch
-	daWriter            das.DataAvailabilityServiceWriter
-	availDAWriter       avail.DataAvailabilityWriter
-	dataPoster          *dataposter.DataPoster
-	redisLock           *redislock.Simple
-	firstEphemeralError time.Time // first time a continuous error suspected to be ephemeral occurred
->>>>>>> a915e5ad
 	// An estimate of the number of batches we want to post but haven't yet.
 	// This doesn't include batches which we don't want to post yet due to the L1 bounds.
 	backlog         uint64
@@ -285,16 +265,12 @@
 	DeployInfo    *chaininfo.RollupAddresses
 	TransactOpts  *bind.TransactOpts
 	DAWriter      das.DataAvailabilityServiceWriter
+	AvailDAWriter avail.DataAvailabilityWriter
 	ParentChainID *big.Int
 }
 
-<<<<<<< HEAD
 func NewBatchPoster(ctx context.Context, opts *BatchPosterOpts) (*BatchPoster, error) {
 	seqInbox, err := bridgegen.NewSequencerInbox(opts.DeployInfo.SequencerInbox, opts.L1Reader.Client())
-=======
-func NewBatchPoster(ctx context.Context, dataPosterDB ethdb.Database, l1Reader *headerreader.HeaderReader, inbox *InboxTracker, streamer *TransactionStreamer, syncMonitor *SyncMonitor, config BatchPosterConfigFetcher, deployInfo *chaininfo.RollupAddresses, transactOpts *bind.TransactOpts, daWriter das.DataAvailabilityServiceWriter, availDAWriter avail.DataAvailabilityWriter) (*BatchPoster, error) {
-	seqInbox, err := bridgegen.NewSequencerInbox(deployInfo.SequencerInbox, l1Reader.Client())
->>>>>>> a915e5ad
 	if err != nil {
 		return nil, err
 	}
@@ -323,7 +299,6 @@
 		return nil, err
 	}
 	b := &BatchPoster{
-<<<<<<< HEAD
 		l1Reader:           opts.L1Reader,
 		inbox:              opts.Inbox,
 		streamer:           opts.Streamer,
@@ -337,25 +312,12 @@
 		gasRefunderAddr:    opts.Config().gasRefunder,
 		bridgeAddr:         opts.DeployInfo.Bridge,
 		daWriter:           opts.DAWriter,
+		availDAWriter:      opts.AvailDAWriter,
 		redisLock:          redisLock,
 	}
 	b.messagesPerBatch, err = arbmath.NewMovingAverage[uint64](20)
 	if err != nil {
 		return nil, err
-=======
-		l1Reader:      l1Reader,
-		inbox:         inbox,
-		streamer:      streamer,
-		syncMonitor:   syncMonitor,
-		config:        config,
-		bridge:        bridge,
-		seqInbox:      seqInbox,
-		seqInboxABI:   seqInboxABI,
-		seqInboxAddr:  deployInfo.SequencerInbox,
-		daWriter:      daWriter,
-		availDAWriter: availDAWriter,
-		redisLock:     redisLock,
->>>>>>> a915e5ad
 	}
 	dataPosterConfigFetcher := func() *dataposter.DataPosterConfig {
 		return &(opts.Config().DataPoster)
@@ -1199,9 +1161,6 @@
 		}
 	}
 
-<<<<<<< HEAD
-	data, kzgBlobs, err := b.encodeAddBatch(new(big.Int).SetUint64(batchPosition.NextSeqNum), batchPosition.MessageCount, b.building.msgCount, sequencerMsg, b.building.segments.delayedMsg, b.building.use4844)
-=======
 	// ideally we make this part of the above statment by having everything under a single unified interface (soon TM)
 	if b.daWriter == nil && b.availDAWriter != nil {
 		// Store the data on Avail and return a marhsalled BlobPointer, which gets used as the sequencerMsg
@@ -1212,8 +1171,7 @@
 		}
 	}
 
-	gasLimit, err := b.estimateGas(ctx, sequencerMsg, b.building.segments.delayedMsg)
->>>>>>> a915e5ad
+	data, kzgBlobs, err := b.encodeAddBatch(new(big.Int).SetUint64(batchPosition.NextSeqNum), batchPosition.MessageCount, b.building.msgCount, sequencerMsg, b.building.segments.delayedMsg, b.building.use4844)
 	if err != nil {
 		return false, err
 	}
