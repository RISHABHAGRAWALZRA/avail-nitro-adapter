// Copyright 2021-2022, Offchain Labs, Inc.
// For license information, see https://github.com/nitro/blob/master/LICENSE

package validator

import (
	"context"
	"fmt"
	"sync"

	"github.com/offchainlabs/nitro/arbutil"

	"github.com/ethereum/go-ethereum/arbitrum"
	"github.com/ethereum/go-ethereum/common"
	"github.com/ethereum/go-ethereum/core"
	"github.com/ethereum/go-ethereum/core/rawdb"
	"github.com/ethereum/go-ethereum/core/types"
	"github.com/ethereum/go-ethereum/ethdb"
	"github.com/ethereum/go-ethereum/log"
	"github.com/ethereum/go-ethereum/rlp"
	"github.com/offchainlabs/nitro/arbos"
	"github.com/offchainlabs/nitro/arbos/arbosState"
	"github.com/offchainlabs/nitro/arbstate"
	"github.com/pkg/errors"
)

type StatelessBlockValidator struct {
	MachineLoader     *NitroMachineLoader
	inboxReader       InboxReaderInterface
	inboxTracker      InboxTrackerInterface
	streamer          TransactionStreamerInterface
	blockchain        *core.BlockChain
	db                ethdb.Database
	daService         arbstate.DataAvailabilityReader
	genesisBlockNum   uint64
	recordingDatabase *arbitrum.RecordingDatabase

	moduleMutex           sync.Mutex
	currentWasmModuleRoot common.Hash
	pendingWasmModuleRoot common.Hash
	fatalErrChan          chan error
}

type BlockValidatorRegistrer interface {
	SetBlockValidator(*BlockValidator)
}

type InboxTrackerInterface interface {
	BlockValidatorRegistrer
	GetDelayedMessageBytes(uint64) ([]byte, error)
	GetBatchMessageCount(seqNum uint64) (arbutil.MessageIndex, error)
	GetBatchAcc(seqNum uint64) (common.Hash, error)
	GetBatchCount() (uint64, error)
}

type TransactionStreamerInterface interface {
	BlockValidatorRegistrer
	GetMessage(seqNum arbutil.MessageIndex) (*arbstate.MessageWithMetadata, error)
	GetGenesisBlockNumber() (uint64, error)
	PauseReorgs()
	ResumeReorgs()
}

type InboxReaderInterface interface {
	GetSequencerMessageBytes(ctx context.Context, seqNum uint64) ([]byte, error)
}

type L1ReaderInterface interface {
	Client() arbutil.L1Interface
	Subscribe(bool) (<-chan *types.Header, func())
	WaitForTxApproval(ctx context.Context, tx *types.Transaction) (*types.Receipt, error)
}

type GlobalStatePosition struct {
	BatchNumber uint64
	PosInBatch  uint64
}

func GlobalStatePositionsFor(
	tracker InboxTrackerInterface,
	pos arbutil.MessageIndex,
	batch uint64,
) (GlobalStatePosition, GlobalStatePosition, error) {
	msgCountInBatch, err := tracker.GetBatchMessageCount(batch)
	if err != nil {
		return GlobalStatePosition{}, GlobalStatePosition{}, err
	}
	var firstInBatch arbutil.MessageIndex
	if batch > 0 {
		firstInBatch, err = tracker.GetBatchMessageCount(batch - 1)
		if err != nil {
			return GlobalStatePosition{}, GlobalStatePosition{}, err
		}
	}
	if msgCountInBatch <= pos {
		return GlobalStatePosition{}, GlobalStatePosition{}, fmt.Errorf("batch %d has up to message %d, failed getting for %d", batch, msgCountInBatch-1, pos)
	}
	if firstInBatch > pos {
		return GlobalStatePosition{}, GlobalStatePosition{}, fmt.Errorf("batch %d starts from %d, failed getting for %d", batch, firstInBatch, pos)
	}
	startPos := GlobalStatePosition{batch, uint64(pos - firstInBatch)}
	if msgCountInBatch == pos+1 {
		return startPos, GlobalStatePosition{batch + 1, 0}, nil
	}
	return startPos, GlobalStatePosition{batch, uint64(pos + 1 - firstInBatch)}, nil
}

func FindBatchContainingMessageIndex(
	tracker InboxTrackerInterface, pos arbutil.MessageIndex, high uint64,
) (uint64, error) {
	var low uint64
	// Iteration preconditions:
	// - high >= low
	// - msgCount(low - 1) <= pos implies low <= target
	// - msgCount(high) > pos implies high >= target
	// Therefore, if low == high, then low == high == target
	for high > low {
		// Due to integer rounding, mid >= low && mid < high
		mid := (low + high) / 2
		count, err := tracker.GetBatchMessageCount(mid)
		if err != nil {
			return 0, err
		}
		if count < pos {
			// Must narrow as mid >= low, therefore mid + 1 > low, therefore newLow > oldLow
			// Keeps low precondition as msgCount(mid) < pos
			low = mid + 1
		} else if count == pos {
			return mid + 1, nil
		} else if count == pos+1 || mid == low { // implied: count > pos
			return mid, nil
		} else { // implied: count > pos + 1
			// Must narrow as mid < high, therefore newHigh < lowHigh
			// Keeps high precondition as msgCount(mid) > pos
			high = mid
		}
	}
	return low, nil
}

type ValidationEntryStage uint32

const (
	Empty ValidationEntryStage = iota
	ReadyForRecord
	Recorded
	Ready
)

type validationEntry struct {
	Stage ValidationEntryStage
	// Valid since ReadyforRecord:
	BlockNumber     uint64
	PrevBlockHash   common.Hash
	PrevBlockHeader *types.Header
	BlockHash       common.Hash
	BlockHeader     *types.Header
	HasDelayedMsg   bool
	DelayedMsgNr    uint64
	msg             *arbstate.MessageWithMetadata
	// Valid since Recorded:
	Preimages  map[common.Hash][]byte
	BatchInfo  []BatchInfo
	DelayedMsg []byte
	// Valid since Ready:
	StartPosition GlobalStatePosition
	EndPosition   GlobalStatePosition
}

func (v *validationEntry) start() (GoGlobalState, error) {
	start := v.StartPosition
	prevExtraInfo, err := types.DeserializeHeaderExtraInformation(v.PrevBlockHeader)
	if err != nil {
		return GoGlobalState{}, err
	}
	return GoGlobalState{
		Batch:      start.BatchNumber,
		PosInBatch: start.PosInBatch,
		BlockHash:  v.PrevBlockHash,
		SendRoot:   prevExtraInfo.SendRoot,
	}, nil
}

func (v *validationEntry) expectedEnd() (GoGlobalState, error) {
	extraInfo, err := types.DeserializeHeaderExtraInformation(v.BlockHeader)
	if err != nil {
		return GoGlobalState{}, err
	}
	end := v.EndPosition
	return GoGlobalState{
		Batch:      end.BatchNumber,
		PosInBatch: end.PosInBatch,
		BlockHash:  v.BlockHash,
		SendRoot:   extraInfo.SendRoot,
	}, nil
}

func usingDelayedMsg(prevHeader *types.Header, header *types.Header) (bool, uint64) {
	if prevHeader == nil {
		return true, 0
	}
	if header.Nonce == prevHeader.Nonce {
		return false, 0
	}
	return true, prevHeader.Nonce.Uint64()
}

func newValidationEntry(
	prevHeader *types.Header,
	header *types.Header,
	msg *arbstate.MessageWithMetadata,
) (*validationEntry, error) {
	hasDelayedMsg, delayedMsgNr := usingDelayedMsg(prevHeader, header)
	return &validationEntry{
		Stage:           ReadyForRecord,
		BlockNumber:     header.Number.Uint64(),
		PrevBlockHash:   prevHeader.Hash(),
		PrevBlockHeader: prevHeader,
		BlockHash:       header.Hash(),
		BlockHeader:     header,
		HasDelayedMsg:   hasDelayedMsg,
		DelayedMsgNr:    delayedMsgNr,
		msg:             msg,
	}, nil
}

func newRecordedValidationEntry(
	prevHeader *types.Header,
	header *types.Header,
	preimages map[common.Hash][]byte,
	batchInfos []BatchInfo,
	delayedMsg []byte,
) (*validationEntry, error) {
	entry, err := newValidationEntry(prevHeader, header, nil)
	if err != nil {
		return nil, err
	}
	entry.Preimages = preimages
	entry.BatchInfo = batchInfos
	entry.DelayedMsg = delayedMsg
	entry.Stage = Recorded
	return entry, nil
}

func NewStatelessBlockValidator(
	machineLoader *NitroMachineLoader,
	inboxReader InboxReaderInterface,
	inbox InboxTrackerInterface,
	streamer TransactionStreamerInterface,
	blockchain *core.BlockChain,
	blockchainDb ethdb.Database,
	arbdb ethdb.Database,
	das arbstate.DataAvailabilityReader,
	config *BlockValidatorConfig,
	fatalErrChan chan error,
) (*StatelessBlockValidator, error) {
	genesisBlockNum, err := streamer.GetGenesisBlockNumber()
	if err != nil {
		return nil, err
	}
	validator := &StatelessBlockValidator{
		MachineLoader:     machineLoader,
		inboxReader:       inboxReader,
		inboxTracker:      inbox,
		streamer:          streamer,
		blockchain:        blockchain,
		db:                arbdb,
		daService:         das,
		genesisBlockNum:   genesisBlockNum,
		recordingDatabase: arbitrum.NewRecordingDatabase(blockchainDb, blockchain),
		fatalErrChan:      fatalErrChan,
	}
	if config.PendingUpgradeModuleRoot != "" {
		if config.PendingUpgradeModuleRoot == "latest" {
			latest, err := machineLoader.GetConfig().ReadLatestWasmModuleRoot()
			if err != nil {
				return nil, err
			}
			validator.pendingWasmModuleRoot = latest
		} else {
			validator.pendingWasmModuleRoot = common.HexToHash(config.PendingUpgradeModuleRoot)
			if (validator.pendingWasmModuleRoot == common.Hash{}) {
				return nil, errors.New("pending-upgrade-module-root config value illegal")
			}
		}

		// the machine will be lazily created if need be later otherwise
		if config.ArbitratorValidator {
			if err := machineLoader.CreateMachine(validator.pendingWasmModuleRoot, true, false); err != nil {
				return nil, err
			}
		}
		if config.JitValidator {
			if err := machineLoader.CreateMachine(validator.pendingWasmModuleRoot, true, true); err != nil {
				return nil, err
			}
		}
	}
	return validator, nil
}

func (v *StatelessBlockValidator) GetModuleRootsToValidate() []common.Hash {
	v.moduleMutex.Lock()
	defer v.moduleMutex.Unlock()

	validatingModuleRoots := []common.Hash{v.currentWasmModuleRoot}
	if (v.currentWasmModuleRoot != v.pendingWasmModuleRoot && v.pendingWasmModuleRoot != common.Hash{}) {
		validatingModuleRoots = append(validatingModuleRoots, v.pendingWasmModuleRoot)
	}
	return validatingModuleRoots
}

type BatchInfo struct {
	Number uint64
	Data   []byte
}

func stateLogFunc(targetHeader, header *types.Header, hasState bool) {
	if targetHeader == nil || header == nil {
		return
	}
	gap := targetHeader.Number.Int64() - header.Number.Int64()
	step := int64(500)
	stage := "computing state"
	if !hasState {
		step = 3000
		stage = "looking for full block"
	}
	if (gap >= step) && (gap%step == 0) {
		log.Info("Setting up validation", "stage", stage, "current", header.Number, "target", targetHeader.Number)
	}
}

// If msg is nil, this will record block creation up to the point where message would be accessed (for a "too far" proof)
func (v *StatelessBlockValidator) RecordBlockCreation(
	ctx context.Context,
	prevHeader *types.Header,
	msg *arbstate.MessageWithMetadata,
	keepReference bool,
) (common.Hash, map[common.Hash][]byte, []BatchInfo, error) {

	recordingdb, chaincontext, recordingKV, err := v.recordingDatabase.PrepareRecording(ctx, prevHeader, stateLogFunc)
	if err != nil {
		return common.Hash{}, nil, nil, err
	}
	defer func() { v.recordingDatabase.Dereference(prevHeader) }()

	chainConfig := v.blockchain.Config()

	// Get the chain ID, both to validate and because the replay binary also gets the chain ID,
	// so we need to populate the recordingdb with preimages for retrieving the chain ID.
	if prevHeader != nil {
		initialArbosState, err := arbosState.OpenSystemArbosState(recordingdb, nil, true)
		if err != nil {
			return common.Hash{}, nil, nil, fmt.Errorf("error opening initial ArbOS state: %w", err)
		}
		chainId, err := initialArbosState.ChainId()
		if err != nil {
			return common.Hash{}, nil, nil, fmt.Errorf("error getting chain ID from initial ArbOS state: %w", err)
		}
		if chainId.Cmp(chainConfig.ChainID) != 0 {
			return common.Hash{}, nil, nil, fmt.Errorf("unexpected chain ID %v in ArbOS state, expected %v", chainId, chainConfig.ChainID)
		}
		genesisNum, err := initialArbosState.GenesisBlockNum()
		if err != nil {
			return common.Hash{}, nil, nil, fmt.Errorf("error getting genesis block number from initial ArbOS state: %w", err)
		}
		expectedNum := chainConfig.ArbitrumChainParams.GenesisBlockNum
		if genesisNum != expectedNum {
			return common.Hash{}, nil, nil, fmt.Errorf("unexpected genesis block number %v in ArbOS state, expected %v", genesisNum, expectedNum)
		}
	}

	var blockHash common.Hash
	var readBatchInfo []BatchInfo
	if msg != nil {
		batchFetcher := func(batchNum uint64) ([]byte, error) {
			data, err := v.inboxReader.GetSequencerMessageBytes(ctx, batchNum)
			if err != nil {
				return nil, err
			}
			readBatchInfo = append(readBatchInfo, BatchInfo{
				Number: batchNum,
				Data:   data,
			})
			return data, nil
		}
<<<<<<< HEAD
		// make sure BatchGasCost is recalculated during record if used
=======
		// Re-fetch the batch instead of using our cached cost,
		// as the replay binary won't have the cache populated.
>>>>>>> 5b9fe9c4
		msg.Message.BatchGasCost = nil
		block, _, err := arbos.ProduceBlock(
			msg.Message,
			msg.DelayedMessagesRead,
			prevHeader,
			recordingdb,
			chaincontext,
			chainConfig,
			batchFetcher,
		)
		if err != nil {
			return common.Hash{}, nil, nil, err
		}
		blockHash = block.Hash()
	}

	var preimages map[common.Hash][]byte
	if recordingKV != nil {
		preimages, err = v.recordingDatabase.PreimagesFromRecording(chaincontext, recordingKV)
		if err != nil {
			return common.Hash{}, nil, nil, err
		}
	}
	if keepReference && err == nil {
		prevHeader = nil
	}
	return blockHash, preimages, readBatchInfo, err
}

func (v *StatelessBlockValidator) ValidationEntryRecord(ctx context.Context, e *validationEntry, keepReference bool) error {
	if e.Stage != ReadyForRecord {
		return errors.Errorf("validation entry should be ReadyForRecord, is: %v", e.Stage)
	}
	if e.PrevBlockHeader == nil {
		e.Stage = Recorded
		return nil
	}
	blockhash, preimages, readBatchInfo, err := v.RecordBlockCreation(ctx, e.PrevBlockHeader, e.msg, keepReference)
	if err != nil {
		return err
	}
	if blockhash != e.BlockHash {
		return fmt.Errorf("recording failed: blockNum %d, hash expected %v, got %v", e.BlockNumber, e.BlockHash, blockhash)
	}
	if e.HasDelayedMsg {
		delayedMsg, err := v.inboxTracker.GetDelayedMessageBytes(e.DelayedMsgNr)
		if err != nil {
			log.Error(
				"error while trying to read delayed msg for proving",
				"err", err, "seq", e.DelayedMsgNr, "blockNr", e.BlockNumber,
			)
			return errors.New("error while trying to read delayed msg for proving")
		}
		e.DelayedMsg = delayedMsg
	}
	e.Preimages = preimages
	e.BatchInfo = readBatchInfo
	e.msg = nil // no longer needed
	e.Stage = Recorded
	return nil
}

func (v *StatelessBlockValidator) ValidationEntryAddSeqMessage(ctx context.Context, e *validationEntry,
	startPos, endPos GlobalStatePosition, seqMsg []byte) error {
	if e.Stage != Recorded {
		return fmt.Errorf("validation entry stage should be Recorded, is: %v", e.Stage)
	}
	if e.Preimages == nil {
		e.Preimages = make(map[common.Hash][]byte)
	}
	if e.BatchInfo == nil {
		e.BatchInfo = make([]BatchInfo, 0, 1)
	}
	e.StartPosition = startPos
	e.EndPosition = endPos
	seqMsgBatchInfo := BatchInfo{
		Number: startPos.BatchNumber,
		Data:   seqMsg,
	}
	e.BatchInfo = append(e.BatchInfo, seqMsgBatchInfo)

	for _, batch := range e.BatchInfo {
		if len(batch.Data) <= 40 {
			continue
		}
		if !arbstate.IsDASMessageHeaderByte(batch.Data[40]) {
			continue
		}
		if v.daService == nil {
			log.Error("No DAS configured, but sequencer message found with DAS header")
			if v.blockchain.Config().ArbitrumChainParams.DataAvailabilityCommittee {
				return errors.New("processing data availability chain without DAS configured")
			}
		} else {
			_, err := arbstate.RecoverPayloadFromDasBatch(
				ctx, batch.Number, batch.Data, v.daService, e.Preimages, arbstate.KeysetValidate,
			)
			if err != nil {
				return err
			}
		}
	}
	e.Stage = Ready
	return nil
}

func (v *StatelessBlockValidator) NewMachinePreimageResolver(
	ctx context.Context,
	preimages map[common.Hash][]byte,
) (GoPreimageResolver, error) {
	recordNewPreimages := true
	if preimages == nil {
		preimages = make(map[common.Hash][]byte)
		recordNewPreimages = false
	}

	db := v.blockchain.StateCache().TrieDB()
	resolver := func(hash common.Hash) ([]byte, error) {
		// Check if it's a known preimage
		if preimage, ok := preimages[hash]; ok {
			return preimage, nil
		}
		// Check if it's part of the state trie
		preimage, err := db.Node(hash)
		if err != nil {
			// Check if it's a code hash
			codeKey := append([]byte{}, rawdb.CodePrefix...)
			codeKey = append(codeKey, hash.Bytes()...)
			preimage, err = db.DiskDB().Get(codeKey)
		}
		if err != nil {
			// Check if it's a block hash
			header := v.blockchain.GetHeaderByHash(hash)
			if header != nil {
				preimage, err = rlp.EncodeToBytes(header)
			}
		}
		if err == nil && recordNewPreimages {
			preimages[hash] = preimage
		}
		return preimage, err
	}
	return resolver, nil
}

func (v *StatelessBlockValidator) LoadEntryToMachine(ctx context.Context, entry *validationEntry, mach *ArbitratorMachine) error {
	if entry.Stage != Ready {
		return fmt.Errorf("cannot load entry to machine: not ready")
	}
	gsStart, err := entry.start()
	if err != nil {
		return err
	}
	resolver, err := v.NewMachinePreimageResolver(ctx, entry.Preimages)
	if err != nil {
		return err
	}
	if err := mach.SetPreimageResolver(resolver); err != nil {
		return err
	}
	err = mach.SetGlobalState(gsStart)
	if err != nil {
		log.Error("error while setting global state for proving", "err", err, "gsStart", gsStart)
		return errors.New("error while setting global state for proving")
	}
	for _, batch := range entry.BatchInfo {
		err = mach.AddSequencerInboxMessage(batch.Number, batch.Data)
		if err != nil {
			log.Error(
				"error while trying to add sequencer msg for proving",
				"err", err, "seq", gsStart.Batch, "blockNr", entry.BlockNumber,
			)
			return errors.New("error while trying to add sequencer msg for proving")
		}
	}
	if entry.HasDelayedMsg {
		err = mach.AddDelayedInboxMessage(entry.DelayedMsgNr, entry.DelayedMsg)
		if err != nil {
			log.Error(
				"error while trying to add delayed msg for proving",
				"err", err, "seq", entry.DelayedMsgNr, "blockNr", entry.BlockNumber,
			)
			return errors.New("error while trying to add delayed msg for proving")
		}
	}
	return nil
}

func (v *StatelessBlockValidator) executeBlock(
	ctx context.Context, entry *validationEntry, moduleRoot common.Hash,
) (GoGlobalState, error) {
	basemachine, err := v.MachineLoader.GetMachine(ctx, moduleRoot, true)
	if err != nil {
		return GoGlobalState{}, fmt.Errorf("unabled to get WASM machine: %w", err)
	}

	mach := basemachine.Clone()
	err = v.LoadEntryToMachine(ctx, entry, mach)
	if err != nil {
		return GoGlobalState{}, err
	}
	var steps uint64
	for mach.IsRunning() {
		var count uint64 = 500000000
		err = mach.Step(ctx, count)
		if steps > 0 {
			log.Debug("validation", "moduleRoot", moduleRoot, "block", entry.BlockNumber, "steps", steps)
		}
		if err != nil {
			return GoGlobalState{}, fmt.Errorf("machine execution failed with error: %w", err)
		}
		steps += count
	}
	if mach.IsErrored() {
		log.Error("machine entered errored state during attempted validation", "block", entry.BlockNumber)
		return GoGlobalState{}, errors.New("machine entered errored state during attempted validation")
	}
	return mach.GetGlobalState(), nil
}

func (v *StatelessBlockValidator) jitBlock(
	ctx context.Context, entry *validationEntry, moduleRoot common.Hash,
) (GoGlobalState, error) {
	empty := GoGlobalState{}

	machine, err := v.MachineLoader.GetJitMachine(ctx, moduleRoot, true)
	if err != nil {
		return empty, fmt.Errorf("unabled to get WASM machine: %w", err)
	}

	resolver, err := v.NewMachinePreimageResolver(ctx, entry.Preimages)
	if err != nil {
		return empty, err
	}
	state, err := machine.prove(ctx, entry, resolver)
	return state, err
}

func (v *StatelessBlockValidator) CreateReadyValidationEntry(ctx context.Context, header *types.Header) (*validationEntry, error) {
	if header == nil {
		return nil, errors.New("header not found")
	}
	blockNum := header.Number.Uint64()
	msgIndex := arbutil.BlockNumberToMessageCount(blockNum, v.genesisBlockNum) - 1
	prevHeader := v.blockchain.GetHeaderByNumber(blockNum - 1)
	if prevHeader == nil {
		return nil, errors.New("prev header not found")
	}
	if header.ParentHash != prevHeader.Hash() {
		return nil, fmt.Errorf("hashes don't match block %d hash %v parent %v prev-found %v",
			blockNum, header.Hash(), header.ParentHash, prevHeader.Hash())
	}
	msg, err := v.streamer.GetMessage(msgIndex)
	if err != nil {
		return nil, err
	}
	resHash, preimages, readBatchInfo, err := v.RecordBlockCreation(ctx, prevHeader, msg, false)
	if err != nil {
		return nil, fmt.Errorf("failed to get block data to validate: %w", err)
	}
	if resHash != header.Hash() {
		return nil, fmt.Errorf("wrong hash expected %s got %s", header.Hash(), resHash)
	}
	batchCount, err := v.inboxTracker.GetBatchCount()
	if err != nil {
		return nil, err
	}
	batch, err := FindBatchContainingMessageIndex(v.inboxTracker, msgIndex, batchCount)
	if err != nil {
		return nil, err
	}

	startPos, endPos, err := GlobalStatePositionsFor(v.inboxTracker, msgIndex, batch)
	if err != nil {
		return nil, fmt.Errorf("failed calculating position for validation: %w", err)
	}

	usingDelayed, delaydNr := usingDelayedMsg(prevHeader, header)
	var delayed []byte
	if usingDelayed {
		delayed, err = v.inboxTracker.GetDelayedMessageBytes(delaydNr)
		if err != nil {
			return nil, fmt.Errorf("%w: error while trying to read delayed msg for proving", err)
		}
	}
	entry, err := newRecordedValidationEntry(prevHeader, header, preimages, readBatchInfo, delayed)
	if err != nil {
		return nil, fmt.Errorf("failed to create validation entry %w", err)
	}

	seqMsg, err := v.inboxReader.GetSequencerMessageBytes(ctx, startPos.BatchNumber)
	if err != nil {
		return nil, err
	}
	err = v.ValidationEntryAddSeqMessage(ctx, entry, startPos, endPos, seqMsg)
	if err != nil {
		return nil, err
	}

	return entry, nil
}

func (v *StatelessBlockValidator) ValidateBlock(
	ctx context.Context, header *types.Header, full bool, moduleRoot common.Hash,
) (bool, error) {
	entry, err := v.CreateReadyValidationEntry(ctx, header)
	if err != nil {
		return false, err
	}
	expEnd, err := entry.expectedEnd()
	if err != nil {
		return false, err
	}
	var gsEnd GoGlobalState
	if full {
		gsEnd, err = v.executeBlock(ctx, entry, moduleRoot)
	} else {
		gsEnd, err = v.jitBlock(ctx, entry, moduleRoot)
	}
	if err != nil {
		return false, err
	}
	return gsEnd == expEnd, nil
}

func (v *StatelessBlockValidator) RecordDBReferenceCount() int64 {
	return v.recordingDatabase.ReferenceCount()
}

func (v *StatelessBlockValidator) Stop() {
	v.MachineLoader.Stop()
}<|MERGE_RESOLUTION|>--- conflicted
+++ resolved
@@ -385,12 +385,8 @@
 			})
 			return data, nil
 		}
-<<<<<<< HEAD
-		// make sure BatchGasCost is recalculated during record if used
-=======
 		// Re-fetch the batch instead of using our cached cost,
 		// as the replay binary won't have the cache populated.
->>>>>>> 5b9fe9c4
 		msg.Message.BatchGasCost = nil
 		block, _, err := arbos.ProduceBlock(
 			msg.Message,
