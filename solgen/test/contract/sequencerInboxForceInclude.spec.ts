--- conflicted
+++ resolved
@@ -173,11 +173,7 @@
     kind: number,
     l1blockNumber: number,
     l1Timestamp: number,
-<<<<<<< HEAD
-    l1GasPrice: number,
-=======
     l1BaseFee: number,
->>>>>>> 77a4db51
     senderAddr: string,
     messageDataHash: string,
     expectedErrorType?: string,
@@ -317,11 +313,7 @@
       delayedTx.deliveredMessageEvent.kind,
       delayedTx.l1BlockNumber,
       delayedTx.l1BlockTimestamp,
-<<<<<<< HEAD
-      delayedTx.l1GasPrice,
-=======
       delayedTx.baseFeeL1,
->>>>>>> 77a4db51
       delayedTx.senderAddr,
       delayedTx.deliveredMessageEvent.messageDataHash,
     )
@@ -370,11 +362,7 @@
       delayedTx.deliveredMessageEvent.kind,
       delayedTx.l1BlockNumber,
       delayedTx.l1BlockTimestamp,
-<<<<<<< HEAD
-      delayedTx.l1GasPrice,
-=======
       delayedTx.baseFeeL1,
->>>>>>> 77a4db51
       delayedTx.senderAddr,
       delayedTx.deliveredMessageEvent.messageDataHash,
     )
@@ -384,11 +372,7 @@
       delayedTx2.deliveredMessageEvent.kind,
       delayedTx2.l1BlockNumber,
       delayedTx2.l1BlockTimestamp,
-<<<<<<< HEAD
-      delayedTx2.l1GasPrice,
-=======
       delayedTx2.baseFeeL1,
->>>>>>> 77a4db51
       delayedTx2.senderAddr,
       delayedTx2.deliveredMessageEvent.messageDataHash,
     )
@@ -448,11 +432,7 @@
       delayedTx3.deliveredMessageEvent.kind,
       delayedTx3.l1BlockNumber,
       delayedTx3.l1BlockTimestamp,
-<<<<<<< HEAD
-      delayedTx3.l1GasPrice,
-=======
       delayedTx3.baseFeeL1,
->>>>>>> 77a4db51
       delayedTx3.senderAddr,
       delayedTx3.deliveredMessageEvent.messageDataHash,
     )
@@ -488,11 +468,7 @@
       delayedTx.deliveredMessageEvent.kind,
       delayedTx.l1BlockNumber,
       delayedTx.l1BlockTimestamp,
-<<<<<<< HEAD
-      delayedTx.l1GasPrice,
-=======
       delayedTx.baseFeeL1,
->>>>>>> 77a4db51
       delayedTx.senderAddr,
       delayedTx.deliveredMessageEvent.messageDataHash,
       'ForceIncludeBlockTooSoon',
@@ -531,11 +507,7 @@
       delayedTx.deliveredMessageEvent.kind,
       delayedTx.l1BlockNumber,
       delayedTx.l1BlockTimestamp,
-<<<<<<< HEAD
-      delayedTx.l1GasPrice,
-=======
       delayedTx.baseFeeL1,
->>>>>>> 77a4db51
       delayedTx.senderAddr,
       delayedTx.deliveredMessageEvent.messageDataHash,
       'ForceIncludeTimeTooSoon',
