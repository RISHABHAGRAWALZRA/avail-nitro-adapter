--- conflicted
+++ resolved
@@ -22,13 +22,6 @@
 	"github.com/offchainlabs/nitro/das/dastree"
 )
 
-<<<<<<< HEAD
-const CUSTOM_ARBOSVERSION_AVAIL = 33
-
-// AvailMessageHeaderFlag indicates that this data is a Blob Pointer
-// which will be used to retrieve data from Avail
-const AvailMessageHeaderFlag byte = 0x0a
-=======
 const (
 	CUSTOM_ARBOSVERSION_AVAIL      = 33
 	AvailMessageHeaderFlag    byte = 0x0a
@@ -38,7 +31,6 @@
 	ErrAvailDAClientInit          = errors.New("unable to initialize to connect with AvailDA")
 	ErrBatchSubmitToAvailDAFailed = errors.New("unable to submit batch to AvailDA")
 )
->>>>>>> c5a931db
 
 func IsAvailMessageHeaderByte(header byte) bool {
 	return (AvailMessageHeaderFlag & header) > 0
