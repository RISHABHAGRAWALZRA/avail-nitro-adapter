package avail

import "time"

type DAConfig struct {
<<<<<<< HEAD
	Enable bool   `koanf:"enable"`
	ApiURL string `koanf:"api-url"`
	Seed   string `koanf:"seed"`
	AppID  int    `koanf:"app-id"`
=======
	Enable  bool          `koanf:"enable"`
	ApiURL  string        `koanf:"api_url"`
	Seed    string        `koanf:"seed"`
	AppID   int           `koanf:"app_id"`
	Timeout time.Duration `koanf:"timeout"`
>>>>>>> 1fd2a4f8
}

func NewDAConfig(api_url string, seed string, app_id int, timeout time.Duration) (*DAConfig, error) {
	return &DAConfig{
		Enable:  true,
		ApiURL:  api_url,
		Seed:    seed,
		AppID:   app_id,
		Timeout: timeout,
	}, nil
}<|MERGE_RESOLUTION|>--- conflicted
+++ resolved
@@ -3,18 +3,11 @@
 import "time"
 
 type DAConfig struct {
-<<<<<<< HEAD
-	Enable bool   `koanf:"enable"`
-	ApiURL string `koanf:"api-url"`
-	Seed   string `koanf:"seed"`
-	AppID  int    `koanf:"app-id"`
-=======
 	Enable  bool          `koanf:"enable"`
-	ApiURL  string        `koanf:"api_url"`
+	ApiURL  string        `koanf:"api-url"`
 	Seed    string        `koanf:"seed"`
-	AppID   int           `koanf:"app_id"`
+	AppID   int           `koanf:"app-id"`
 	Timeout time.Duration `koanf:"timeout"`
->>>>>>> 1fd2a4f8
 }
 
 func NewDAConfig(api_url string, seed string, app_id int, timeout time.Duration) (*DAConfig, error) {
