// Copyright 2021-2022, Offchain Labs, Inc.
// For license information, see https://github.com/nitro/blob/master/LICENSE

package staker

import (
	"context"
	"fmt"
	"sync"
	"testing"

<<<<<<< HEAD
	"github.com/offchainlabs/nitro/execution"
	"github.com/offchainlabs/nitro/util/signature"
=======
	"github.com/offchainlabs/nitro/util/rpcclient"
>>>>>>> 3f377d18
	"github.com/offchainlabs/nitro/validator/server_api"

	"github.com/offchainlabs/nitro/arbutil"
	"github.com/offchainlabs/nitro/validator"

	"github.com/ethereum/go-ethereum/common"
	"github.com/ethereum/go-ethereum/core/types"
	"github.com/ethereum/go-ethereum/ethdb"
	"github.com/ethereum/go-ethereum/log"
<<<<<<< HEAD
=======
	"github.com/ethereum/go-ethereum/node"
	"github.com/offchainlabs/nitro/arbos"
	"github.com/offchainlabs/nitro/arbos/arbosState"
>>>>>>> 3f377d18
	"github.com/offchainlabs/nitro/arbos/arbostypes"
	"github.com/offchainlabs/nitro/arbstate"
	"github.com/pkg/errors"
)

type StatelessBlockValidator struct {
	config *BlockValidatorConfig

	execSpawner        validator.ExecutionSpawner
	validationSpawners []validator.ValidationSpawner

	recorder execution.ExecutionRecorder

	inboxReader  InboxReaderInterface
	inboxTracker InboxTrackerInterface
	streamer     TransactionStreamerInterface
	db           ethdb.Database
	daService    arbstate.DataAvailabilityReader

	moduleMutex           sync.Mutex
	currentWasmModuleRoot common.Hash
	pendingWasmModuleRoot common.Hash
}

type BlockValidatorRegistrer interface {
	SetBlockValidator(*BlockValidator)
}

type InboxTrackerInterface interface {
	BlockValidatorRegistrer
	GetDelayedMessageBytes(uint64) ([]byte, error)
	GetBatchMessageCount(seqNum uint64) (arbutil.MessageIndex, error)
	GetBatchAcc(seqNum uint64) (common.Hash, error)
	GetBatchCount() (uint64, error)
}

type TransactionStreamerInterface interface {
	BlockValidatorRegistrer
	GetProcessedMessageCount() (arbutil.MessageIndex, error)
	GetMessage(seqNum arbutil.MessageIndex) (*arbostypes.MessageWithMetadata, error)
	ResultAtCount(count arbutil.MessageIndex) (*execution.MessageResult, error)
	PauseReorgs()
	ResumeReorgs()
}

type InboxReaderInterface interface {
	GetSequencerMessageBytes(ctx context.Context, seqNum uint64) ([]byte, error)
}

type L1ReaderInterface interface {
	Client() arbutil.L1Interface
	Subscribe(bool) (<-chan *types.Header, func())
	WaitForTxApproval(ctx context.Context, tx *types.Transaction) (*types.Receipt, error)
}

type GlobalStatePosition struct {
	BatchNumber uint64
	PosInBatch  uint64
}

func GlobalStatePositionsAtCount(
	tracker InboxTrackerInterface,
	count arbutil.MessageIndex,
	batch uint64,
) (GlobalStatePosition, GlobalStatePosition, error) {
	msgCountInBatch, err := tracker.GetBatchMessageCount(batch)
	if err != nil {
		return GlobalStatePosition{}, GlobalStatePosition{}, err
	}
	var firstInBatch arbutil.MessageIndex
	if batch > 0 {
		firstInBatch, err = tracker.GetBatchMessageCount(batch - 1)
		if err != nil {
			return GlobalStatePosition{}, GlobalStatePosition{}, err
		}
	}
	if msgCountInBatch < count {
		return GlobalStatePosition{}, GlobalStatePosition{}, fmt.Errorf("batch %d has msgCount %d, failed getting for %d", batch, msgCountInBatch-1, count)
	}
	if firstInBatch >= count {
		return GlobalStatePosition{}, GlobalStatePosition{}, fmt.Errorf("batch %d starts from %d, failed getting for %d", batch, firstInBatch, count)
	}
	posInBatch := uint64(count - firstInBatch - 1)
	startPos := GlobalStatePosition{batch, posInBatch}
	if msgCountInBatch == count {
		return startPos, GlobalStatePosition{batch + 1, 0}, nil
	}
	return startPos, GlobalStatePosition{batch, posInBatch + 1}, nil
}

func FindBatchContainingMessageIndex(
	tracker InboxTrackerInterface, pos arbutil.MessageIndex, high uint64,
) (uint64, error) {
	var low uint64
	// Iteration preconditions:
	// - high >= low
	// - msgCount(low - 1) <= pos implies low <= target
	// - msgCount(high) > pos implies high >= target
	// Therefore, if low == high, then low == high == target
	for high > low {
		// Due to integer rounding, mid >= low && mid < high
		mid := (low + high) / 2
		count, err := tracker.GetBatchMessageCount(mid)
		if err != nil {
			return 0, err
		}
		if count < pos {
			// Must narrow as mid >= low, therefore mid + 1 > low, therefore newLow > oldLow
			// Keeps low precondition as msgCount(mid) < pos
			low = mid + 1
		} else if count == pos {
			return mid + 1, nil
		} else if count == pos+1 || mid == low { // implied: count > pos
			return mid, nil
		} else { // implied: count > pos + 1
			// Must narrow as mid < high, therefore newHigh < lowHigh
			// Keeps high precondition as msgCount(mid) > pos
			high = mid
		}
	}
	return low, nil
}

type ValidationEntryStage uint32

const (
	Empty ValidationEntryStage = iota
	ReadyForRecord
	Ready
)

type validationEntry struct {
	Stage ValidationEntryStage
	// Valid since ReadyforRecord:
	Pos           arbutil.MessageIndex
	Start         validator.GoGlobalState
	End           validator.GoGlobalState
	HasDelayedMsg bool
	DelayedMsgNr  uint64
	// valid when created, removed after recording
	msg *arbostypes.MessageWithMetadata
	// Has batch when created - others could be added on record
	BatchInfo []validator.BatchInfo
	// Valid since Recorded
	Preimages  map[common.Hash][]byte
	DelayedMsg []byte
}

func (e *validationEntry) ToInput() (*validator.ValidationInput, error) {
	if e.Stage != Ready {
		return nil, errors.New("cannot create input from non-ready entry")
	}
	return &validator.ValidationInput{
		Id:            uint64(e.Pos),
		HasDelayedMsg: e.HasDelayedMsg,
		DelayedMsgNr:  e.DelayedMsgNr,
		Preimages:     e.Preimages,
		BatchInfo:     e.BatchInfo,
		DelayedMsg:    e.DelayedMsg,
		StartState:    e.Start,
	}, nil
}

func newValidationEntry(
	pos arbutil.MessageIndex,
	start validator.GoGlobalState,
	end validator.GoGlobalState,
	msg *arbostypes.MessageWithMetadata,
	batch []byte,
	prevDelayed uint64,
) (*validationEntry, error) {
	batchInfo := validator.BatchInfo{
		Number: start.Batch,
		Data:   batch,
	}
	hasDelayed := false
	var delayedNum uint64
	if msg.DelayedMessagesRead == prevDelayed+1 {
		hasDelayed = true
		delayedNum = prevDelayed
	} else if msg.DelayedMessagesRead != prevDelayed {
		return nil, fmt.Errorf("illegal validation entry delayedMessage %d, previous %d", msg.DelayedMessagesRead, prevDelayed)
	}
	return &validationEntry{
		Stage:         ReadyForRecord,
		Pos:           pos,
		Start:         start,
		End:           end,
		HasDelayedMsg: hasDelayed,
		DelayedMsgNr:  delayedNum,
		msg:           msg,
		BatchInfo:     []validator.BatchInfo{batchInfo},
	}, nil
}

func NewStatelessBlockValidator(
	inboxReader InboxReaderInterface,
	inbox InboxTrackerInterface,
	streamer TransactionStreamerInterface,
	recorder execution.ExecutionRecorder,
	arbdb ethdb.Database,
	das arbstate.DataAvailabilityReader,
	config func() *BlockValidatorConfig,
	stack *node.Node,
) (*StatelessBlockValidator, error) {
<<<<<<< HEAD
	var jwt *common.Hash
	if config.JWTSecret != "" {
		var err error
		jwt, err = signature.LoadSigningKey(config.JWTSecret)
		if err != nil {
			return nil, err
		}
	}
	valClient := server_api.NewValidationClient(config.URL, jwt)
	execClient := server_api.NewExecutionClient(config.URL, jwt)
=======
	genesisBlockNum, err := streamer.GetGenesisBlockNumber()
	if err != nil {
		return nil, err
	}
	valConfFetcher := func() *rpcclient.ClientConfig { return &config().ValidationServer }
	valClient := server_api.NewValidationClient(valConfFetcher, stack)
	execClient := server_api.NewExecutionClient(valConfFetcher, stack)
>>>>>>> 3f377d18
	validator := &StatelessBlockValidator{
		config:             config(),
		execSpawner:        execClient,
		recorder:           recorder,
		validationSpawners: []validator.ValidationSpawner{valClient},
		inboxReader:        inboxReader,
		inboxTracker:       inbox,
		streamer:           streamer,
		db:                 arbdb,
		daService:          das,
	}
	return validator, nil
}

func (v *StatelessBlockValidator) GetModuleRootsToValidate() []common.Hash {
	v.moduleMutex.Lock()
	defer v.moduleMutex.Unlock()

	validatingModuleRoots := []common.Hash{v.currentWasmModuleRoot}
	if (v.currentWasmModuleRoot != v.pendingWasmModuleRoot && v.pendingWasmModuleRoot != common.Hash{}) {
		validatingModuleRoots = append(validatingModuleRoots, v.pendingWasmModuleRoot)
	}
	return validatingModuleRoots
}

func (v *StatelessBlockValidator) ValidationEntryRecord(ctx context.Context, e *validationEntry) error {
	if e.Stage != ReadyForRecord {
		return errors.Errorf("validation entry should be ReadyForRecord, is: %v", e.Stage)
	}
	if e.Pos != 0 {
		recording, err := v.recorder.RecordBlockCreation(ctx, e.Pos, e.msg)
		if err != nil {
			return err
		}
		if recording.BlockHash != e.End.BlockHash {
			return fmt.Errorf("recording failed: pos %d, hash expected %v, got %v", e.Pos, e.End.BlockHash, recording.BlockHash)
		}
		e.BatchInfo = append(e.BatchInfo, recording.BatchInfo...)

		if recording.Preimages != nil {
			e.Preimages = recording.Preimages
		}
	}
	if e.HasDelayedMsg {
		delayedMsg, err := v.inboxTracker.GetDelayedMessageBytes(e.DelayedMsgNr)
		if err != nil {
			log.Error(
				"error while trying to read delayed msg for proving",
				"err", err, "seq", e.DelayedMsgNr, "pos", e.Pos,
			)
			return fmt.Errorf("error while trying to read delayed msg for proving: %w", err)
		}
		e.DelayedMsg = delayedMsg
	}
	if e.Preimages == nil {
		e.Preimages = make(map[common.Hash][]byte)
	}
	for _, batch := range e.BatchInfo {
		if len(batch.Data) <= 40 {
			continue
		}
		if !arbstate.IsDASMessageHeaderByte(batch.Data[40]) {
			continue
		}
		if v.daService == nil {
			log.Warn("No DAS configured, but sequencer message found with DAS header")
		} else {
			_, err := arbstate.RecoverPayloadFromDasBatch(
				ctx, batch.Number, batch.Data, v.daService, e.Preimages, arbstate.KeysetValidate,
			)
			if err != nil {
				return err
			}
		}
	}

	e.msg = nil // no longer needed
	e.Stage = Ready
	return nil
}

func buildGlobalState(res execution.MessageResult, pos GlobalStatePosition) validator.GoGlobalState {
	return validator.GoGlobalState{
		BlockHash:  res.BlockHash,
		SendRoot:   res.SendRoot,
		Batch:      pos.BatchNumber,
		PosInBatch: pos.PosInBatch,
	}
}

func (v *StatelessBlockValidator) GlobalStatePositionsAtCount(count arbutil.MessageIndex) (GlobalStatePosition, GlobalStatePosition, error) {
	if count == 0 {
		return GlobalStatePosition{}, GlobalStatePosition{1, 0}, nil
	}
	batchCount, err := v.inboxTracker.GetBatchCount()
	if err != nil {
		return GlobalStatePosition{}, GlobalStatePosition{}, err
	}
	batch, err := FindBatchContainingMessageIndex(v.inboxTracker, count-1, batchCount)
	if err != nil {
		return GlobalStatePosition{}, GlobalStatePosition{}, err
	}
	return GlobalStatePositionsAtCount(v.inboxTracker, count, batch)
}

func (v *StatelessBlockValidator) CreateReadyValidationEntry(ctx context.Context, pos arbutil.MessageIndex) (*validationEntry, error) {
	msg, err := v.streamer.GetMessage(pos)
	if err != nil {
		return nil, err
	}
	result, err := v.streamer.ResultAtCount(pos + 1)
	if err != nil {
		return nil, err
	}
	var prevDelayed uint64
	if pos > 0 {
		prev, err := v.streamer.GetMessage(pos - 1)
		if err != nil {
			return nil, err
		}
		prevDelayed = prev.DelayedMessagesRead
	}
	prevResult, err := v.streamer.ResultAtCount(pos)
	if err != nil {
		return nil, err
	}
	startPos, endPos, err := v.GlobalStatePositionsAtCount(pos + 1)
	if err != nil {
		return nil, fmt.Errorf("failed calculating position for validation: %w", err)
	}
	start := buildGlobalState(*prevResult, startPos)
	end := buildGlobalState(*result, endPos)
	seqMsg, err := v.inboxReader.GetSequencerMessageBytes(ctx, startPos.BatchNumber)
	if err != nil {
		return nil, err
	}
	entry, err := newValidationEntry(pos, start, end, msg, seqMsg, prevDelayed)
	if err != nil {
		return nil, err
	}
	err = v.ValidationEntryRecord(ctx, entry)
	if err != nil {
		return nil, err
	}

	return entry, nil
}

func (v *StatelessBlockValidator) ValidateResult(
	ctx context.Context, pos arbutil.MessageIndex, useExec bool, moduleRoot common.Hash,
) (bool, *validator.GoGlobalState, error) {
	entry, err := v.CreateReadyValidationEntry(ctx, pos)
	if err != nil {
		return false, nil, err
	}
	input, err := entry.ToInput()
	if err != nil {
		return false, nil, err
	}
	var spawners []validator.ValidationSpawner
	if useExec {
		spawners = append(spawners, v.execSpawner)
	} else {
		spawners = v.validationSpawners
	}
	if len(spawners) == 0 {
		return false, &entry.End, errors.New("no validation defined")
	}
	var runs []validator.ValidationRun
	for _, spawner := range spawners {
		run := spawner.Launch(input, moduleRoot)
		runs = append(runs, run)
	}
	defer func() {
		for _, run := range runs {
			run.Cancel()
		}
	}()
	for _, run := range runs {
		gsEnd, err := run.Await(ctx)
		if err != nil || gsEnd != entry.End {
			return false, &gsEnd, err
		}
	}
	return true, &entry.End, nil
}

func (v *StatelessBlockValidator) OverrideRecorder(t *testing.T, recorder execution.ExecutionRecorder) {
	v.recorder = recorder
}

func (v *StatelessBlockValidator) Start(ctx_in context.Context) error {
	err := v.execSpawner.Start(ctx_in)
	if err != nil {
		return err
	}
	for _, spawner := range v.validationSpawners {
		if err := spawner.Start(ctx_in); err != nil {
			return err
		}
	}
	if v.config.PendingUpgradeModuleRoot != "" {
		if v.config.PendingUpgradeModuleRoot == "latest" {
			latest, err := v.execSpawner.LatestWasmModuleRoot().Await(ctx_in)
			if err != nil {
				return err
			}
			v.pendingWasmModuleRoot = latest
		} else {
			v.pendingWasmModuleRoot = common.HexToHash(v.config.PendingUpgradeModuleRoot)
			if (v.pendingWasmModuleRoot == common.Hash{}) {
				return errors.New("pending-upgrade-module-root config value illegal")
			}
		}
	}
	return nil
}

func (v *StatelessBlockValidator) Stop() {
	v.execSpawner.Stop()
	for _, spawner := range v.validationSpawners {
		spawner.Stop()
	}
}<|MERGE_RESOLUTION|>--- conflicted
+++ resolved
@@ -9,12 +9,8 @@
 	"sync"
 	"testing"
 
-<<<<<<< HEAD
 	"github.com/offchainlabs/nitro/execution"
-	"github.com/offchainlabs/nitro/util/signature"
-=======
 	"github.com/offchainlabs/nitro/util/rpcclient"
->>>>>>> 3f377d18
 	"github.com/offchainlabs/nitro/validator/server_api"
 
 	"github.com/offchainlabs/nitro/arbutil"
@@ -24,12 +20,7 @@
 	"github.com/ethereum/go-ethereum/core/types"
 	"github.com/ethereum/go-ethereum/ethdb"
 	"github.com/ethereum/go-ethereum/log"
-<<<<<<< HEAD
-=======
 	"github.com/ethereum/go-ethereum/node"
-	"github.com/offchainlabs/nitro/arbos"
-	"github.com/offchainlabs/nitro/arbos/arbosState"
->>>>>>> 3f377d18
 	"github.com/offchainlabs/nitro/arbos/arbostypes"
 	"github.com/offchainlabs/nitro/arbstate"
 	"github.com/pkg/errors"
@@ -235,26 +226,9 @@
 	config func() *BlockValidatorConfig,
 	stack *node.Node,
 ) (*StatelessBlockValidator, error) {
-<<<<<<< HEAD
-	var jwt *common.Hash
-	if config.JWTSecret != "" {
-		var err error
-		jwt, err = signature.LoadSigningKey(config.JWTSecret)
-		if err != nil {
-			return nil, err
-		}
-	}
-	valClient := server_api.NewValidationClient(config.URL, jwt)
-	execClient := server_api.NewExecutionClient(config.URL, jwt)
-=======
-	genesisBlockNum, err := streamer.GetGenesisBlockNumber()
-	if err != nil {
-		return nil, err
-	}
 	valConfFetcher := func() *rpcclient.ClientConfig { return &config().ValidationServer }
 	valClient := server_api.NewValidationClient(valConfFetcher, stack)
 	execClient := server_api.NewExecutionClient(valConfFetcher, stack)
->>>>>>> 3f377d18
 	validator := &StatelessBlockValidator{
 		config:             config(),
 		execSpawner:        execClient,
