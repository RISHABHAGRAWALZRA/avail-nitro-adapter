--- conflicted
+++ resolved
@@ -11,12 +11,8 @@
 	"sync"
 	"testing"
 
-<<<<<<< HEAD
+	"github.com/offchainlabs/nitro/das/avail"
 	"github.com/offchainlabs/nitro/execution"
-=======
-	"github.com/offchainlabs/nitro/arbnode/execution"
-	"github.com/offchainlabs/nitro/das/avail"
->>>>>>> a915e5ad
 	"github.com/offchainlabs/nitro/util/rpcclient"
 	"github.com/offchainlabs/nitro/validator/server_api"
 
@@ -39,21 +35,13 @@
 
 	recorder execution.ExecutionRecorder
 
-<<<<<<< HEAD
-	inboxReader  InboxReaderInterface
-	inboxTracker InboxTrackerInterface
-	streamer     TransactionStreamerInterface
-	db           ethdb.Database
-	daService    arbstate.DataAvailabilityReader
-	blobReader   arbstate.BlobReader
-=======
 	inboxReader   InboxReaderInterface
 	inboxTracker  InboxTrackerInterface
 	streamer      TransactionStreamerInterface
 	db            ethdb.Database
 	daService     arbstate.DataAvailabilityReader
 	availDAReader avail.DataAvailabilityReader
->>>>>>> a915e5ad
+	blobReader    arbstate.BlobReader
 
 	moduleMutex           sync.Mutex
 	currentWasmModuleRoot common.Hash
@@ -236,11 +224,8 @@
 	recorder execution.ExecutionRecorder,
 	arbdb ethdb.Database,
 	das arbstate.DataAvailabilityReader,
-<<<<<<< HEAD
+	availDAReader avail.DataAvailabilityReader,
 	blobReader arbstate.BlobReader,
-=======
-	availDAReader avail.DataAvailabilityReader,
->>>>>>> a915e5ad
 	config func() *BlockValidatorConfig,
 	stack *node.Node,
 ) (*StatelessBlockValidator, error) {
@@ -261,11 +246,8 @@
 		streamer:           streamer,
 		db:                 arbdb,
 		daService:          das,
-<<<<<<< HEAD
+		availDAReader:      availDAReader,
 		blobReader:         blobReader,
-=======
-		availDAReader:      availDAReader,
->>>>>>> a915e5ad
 	}
 	return validator, nil
 }
@@ -315,29 +297,6 @@
 		if len(batch.Data) <= 40 {
 			continue
 		}
-<<<<<<< HEAD
-		if arbstate.IsBlobHashesHeaderByte(batch.Data[40]) {
-			payload := batch.Data[41:]
-			if len(payload)%len(common.Hash{}) != 0 {
-				return fmt.Errorf("blob batch data is not a list of hashes as expected")
-			}
-			versionedHashes := make([]common.Hash, len(payload)/len(common.Hash{}))
-			for i := 0; i*32 < len(payload); i += 1 {
-				copy(versionedHashes[i][:], payload[i*32:(i+1)*32])
-			}
-			blobs, err := v.blobReader.GetBlobs(ctx, batch.BlockHash, versionedHashes)
-			if err != nil {
-				return fmt.Errorf("failed to get blobs: %w", err)
-			}
-			if e.Preimages[arbutil.EthVersionedHashPreimageType] == nil {
-				e.Preimages[arbutil.EthVersionedHashPreimageType] = make(map[common.Hash][]byte)
-			}
-			for i, blob := range blobs {
-				e.Preimages[arbutil.EthVersionedHashPreimageType][versionedHashes[i]] = blob[:]
-			}
-		}
-=======
->>>>>>> a915e5ad
 		if arbstate.IsDASMessageHeaderByte(batch.Data[40]) {
 			if v.daService == nil {
 				log.Warn("No DAS configured, but sequencer message found with DAS header")
@@ -348,8 +307,6 @@
 				if err != nil {
 					return err
 				}
-<<<<<<< HEAD
-=======
 			}
 		}
 
@@ -361,7 +318,27 @@
 				if err != nil {
 					return err
 				}
->>>>>>> a915e5ad
+			}
+		}
+
+		if arbstate.IsBlobHashesHeaderByte(batch.Data[40]) {
+			payload := batch.Data[41:]
+			if len(payload)%len(common.Hash{}) != 0 {
+				return fmt.Errorf("blob batch data is not a list of hashes as expected")
+			}
+			versionedHashes := make([]common.Hash, len(payload)/len(common.Hash{}))
+			for i := 0; i*32 < len(payload); i += 1 {
+				copy(versionedHashes[i][:], payload[i*32:(i+1)*32])
+			}
+			blobs, err := v.blobReader.GetBlobs(ctx, batch.BlockHash, versionedHashes)
+			if err != nil {
+				return fmt.Errorf("failed to get blobs: %w", err)
+			}
+			if e.Preimages[arbutil.EthVersionedHashPreimageType] == nil {
+				e.Preimages[arbutil.EthVersionedHashPreimageType] = make(map[common.Hash][]byte)
+			}
+			for i, blob := range blobs {
+				e.Preimages[arbutil.EthVersionedHashPreimageType][versionedHashes[i]] = blob[:]
 			}
 		}
 	}
