// Copyright 2021-2022, Offchain Labs, Inc.
// For license information, see https://github.com/nitro/blob/master/LICENSE

package staker

import (
	"context"
	"fmt"
	"sync"
	"sync/atomic"
	"time"

	"github.com/pkg/errors"
	flag "github.com/spf13/pflag"

	"github.com/ethereum/go-ethereum/common"
	"github.com/ethereum/go-ethereum/core/types"
	"github.com/ethereum/go-ethereum/ethdb"
	"github.com/ethereum/go-ethereum/log"
	"github.com/ethereum/go-ethereum/metrics"
	"github.com/ethereum/go-ethereum/rlp"
	"github.com/offchainlabs/nitro/arbos/arbostypes"
	"github.com/offchainlabs/nitro/arbutil"
	"github.com/offchainlabs/nitro/util/rpcclient"
	"github.com/offchainlabs/nitro/util/stopwaiter"
	"github.com/offchainlabs/nitro/validator"
)

var (
	validatorPendingValidationsGauge   = metrics.NewRegisteredGauge("arb/validator/validations/pending", nil)
	validatorValidValidationsCounter   = metrics.NewRegisteredCounter("arb/validator/validations/valid", nil)
	validatorFailedValidationsCounter  = metrics.NewRegisteredCounter("arb/validator/validations/failed", nil)
	validatorLastBlockInLastBatchGauge = metrics.NewRegisteredGauge("arb/validator/last_block_in_last_batch", nil)
	validatorLastBlockValidatedGauge   = metrics.NewRegisteredGauge("arb/validator/last_block_validated", nil)
)

type BlockValidator struct {
	stopwaiter.StopWaiter
	*StatelessBlockValidator

	validations      sync.Map
	sequencerBatches sync.Map

	// acquiring multiple Mutexes must be done in order:
	reorgMutex              sync.Mutex
	batchMutex              sync.Mutex
	blockMutex              sync.Mutex
	lastBlockValidatedMutex sync.Mutex

	reorgsPending int32 // atomic

	earliestBatchKept uint64 // atomic
	nextBatchKept     uint64 // behind batchMutex, 1 + the last batch number kept

	// protected by reorgMutex
	globalPosNextSend GlobalStatePosition

	// protected by BlockMutex:
	nextBlockToValidate      uint64
	lastValidationEntryBlock uint64

	// behind lastBlockValidatedMutex
	lastBlockValidatedUnknown bool
	lastBlockValidated        uint64 // also atomic
	lastBlockValidatedHash    common.Hash

	config BlockValidatorConfigFetcher

	sendValidationsChan chan struct{}
	progressChan        chan uint64

	lastHeaderForPrepareState *types.Header

	// recentValid holds one recently valid header, to commit it to DB on shutdown
	recentValidMutex   sync.Mutex
	awaitingValidation *types.Header
	validHeader        *types.Header

	fatalErr chan<- error
}

type BlockValidatorConfig struct {
	Enable                   bool                          `koanf:"enable"`
	ValidationServer         rpcclient.ClientConfig        `koanf:"validation-server" reload:"hot"`
	ValidationPoll           time.Duration                 `koanf:"check-validations-poll" reload:"hot"`
	PrerecordedBlocks        uint64                        `koanf:"prerecorded-blocks" reload:"hot"`
	ForwardBlocks            uint64                        `koanf:"forward-blocks" reload:"hot"`
	CurrentModuleRoot        string                        `koanf:"current-module-root"`         // TODO(magic) requires reinitialization on hot reload
	PendingUpgradeModuleRoot string                        `koanf:"pending-upgrade-module-root"` // TODO(magic) requires StatelessBlockValidator recreation on hot reload
	FailureIsFatal           bool                          `koanf:"failure-is-fatal" reload:"hot"`
	Dangerous                BlockValidatorDangerousConfig `koanf:"dangerous"`
}

func (c *BlockValidatorConfig) Validate() error {
	return c.ValidationServer.Validate()
}

type BlockValidatorDangerousConfig struct {
	ResetBlockValidation bool `koanf:"reset-block-validation"`
}

type BlockValidatorConfigFetcher func() *BlockValidatorConfig

func BlockValidatorConfigAddOptions(prefix string, f *flag.FlagSet) {
	f.Bool(prefix+".enable", DefaultBlockValidatorConfig.Enable, "enable block-by-block validation")
<<<<<<< HEAD
	f.String(prefix+".url", DefaultBlockValidatorConfig.URL, "url for validation ('self' uses the server's AUTH-RPC url)")
	f.String(prefix+".jwtsecret", DefaultBlockValidatorConfig.JWTSecret, "path to file with jwtsecret for validation - empty disables jwt, 'self' uses the server's jwt")
=======
	rpcclient.RPCClientAddOptions(prefix+".validation-server", f, &DefaultBlockValidatorConfig.ValidationServer)
>>>>>>> fa96ce12
	f.Duration(prefix+".check-validations-poll", DefaultBlockValidatorConfig.ValidationPoll, "poll time to check validations")
	f.Uint64(prefix+".forward-blocks", DefaultBlockValidatorConfig.ForwardBlocks, "prepare entries for up to that many blocks ahead of validation (small footprint)")
	f.Uint64(prefix+".prerecorded-blocks", DefaultBlockValidatorConfig.PrerecordedBlocks, "record that many blocks ahead of validation (larger footprint)")
	f.String(prefix+".current-module-root", DefaultBlockValidatorConfig.CurrentModuleRoot, "current wasm module root ('current' read from chain, 'latest' from machines/latest dir, or provide hash)")
	f.String(prefix+".pending-upgrade-module-root", DefaultBlockValidatorConfig.PendingUpgradeModuleRoot, "pending upgrade wasm module root to additionally validate (hash, 'latest' or empty)")
	f.Bool(prefix+".failure-is-fatal", DefaultBlockValidatorConfig.FailureIsFatal, "failing a validation is treated as a fatal error")
	BlockValidatorDangerousConfigAddOptions(prefix+".dangerous", f)
}

func BlockValidatorDangerousConfigAddOptions(prefix string, f *flag.FlagSet) {
	f.Bool(prefix+".reset-block-validation", DefaultBlockValidatorDangerousConfig.ResetBlockValidation, "resets block-by-block validation, starting again at genesis")
}

var DefaultBlockValidatorConfig = BlockValidatorConfig{
	Enable:                   false,
<<<<<<< HEAD
	URL:                      "self",
	JWTSecret:                "self",
=======
	ValidationServer:         rpcclient.DefaultClientConfig,
>>>>>>> fa96ce12
	ValidationPoll:           time.Second,
	ForwardBlocks:            1024,
	PrerecordedBlocks:        128,
	CurrentModuleRoot:        "current",
	PendingUpgradeModuleRoot: "latest",
	FailureIsFatal:           true,
	Dangerous:                DefaultBlockValidatorDangerousConfig,
}

var TestBlockValidatorConfig = BlockValidatorConfig{
	Enable:                   false,
	ValidationServer:         rpcclient.TestClientConfig,
	ValidationPoll:           100 * time.Millisecond,
	ForwardBlocks:            128,
	PrerecordedBlocks:        64,
	CurrentModuleRoot:        "latest",
	PendingUpgradeModuleRoot: "latest",
	FailureIsFatal:           true,
	Dangerous:                DefaultBlockValidatorDangerousConfig,
}

var DefaultBlockValidatorDangerousConfig = BlockValidatorDangerousConfig{
	ResetBlockValidation: false,
}

type valStatusField uint32

const (
	Unprepared valStatusField = iota
	RecordSent
	RecordFailed
	Prepared
	ValidationSent
	Failed
	Valid
)

type validationStatus struct {
	Status uint32                    // atomic: value is one of validationStatus*
	Cancel func()                    // non-atomic: only read/written to with reorg mutex
	Entry  *validationEntry          // non-atomic: only read if Status >= validationStatusPrepared
	Runs   []validator.ValidationRun // if status >= ValidationSent
}

func (s *validationStatus) setStatus(val valStatusField) {
	atomic.StoreUint32(&s.Status, uint32(val))
}

func (s *validationStatus) getStatus() valStatusField {
	uintStat := atomic.LoadUint32(&s.Status)
	return valStatusField(uintStat)
}

func (s *validationStatus) replaceStatus(old, new valStatusField) bool {
	return atomic.CompareAndSwapUint32(&s.Status, uint32(old), uint32(new))
}

func NewBlockValidator(
	statelessBlockValidator *StatelessBlockValidator,
	inbox InboxTrackerInterface,
	streamer TransactionStreamerInterface,
	reorgingToBlock *types.Block,
	config BlockValidatorConfigFetcher,
	fatalErr chan<- error,
) (*BlockValidator, error) {
	validator := &BlockValidator{
		StatelessBlockValidator: statelessBlockValidator,
		sendValidationsChan:     make(chan struct{}, 1),
		progressChan:            make(chan uint64, 1),
		config:                  config,
		fatalErr:                fatalErr,
	}
	err := validator.readLastBlockValidatedDbInfo(reorgingToBlock)
	if err != nil {
		return nil, err
	}
	streamer.SetBlockValidator(validator)
	inbox.SetBlockValidator(validator)
	return validator, nil
}

func (v *BlockValidator) possiblyFatal(err error) {
	if v.Stopped() {
		return
	}
	if err == nil {
		return
	}
	log.Error("Error during validation", "err", err)
	if v.config().FailureIsFatal {
		select {
		case v.fatalErr <- err:
		default:
		}
	}
}

func (v *BlockValidator) triggerSendValidations() {
	select {
	case v.sendValidationsChan <- struct{}{}:
	default:
	}
}

func (v *BlockValidator) recentlyValid(header *types.Header) {
	v.recentValidMutex.Lock()
	defer v.recentValidMutex.Unlock()
	if v.awaitingValidation == nil {
		return
	}
	if v.awaitingValidation.Number.Cmp(header.Number) > 0 {
		return
	}
	if v.validHeader != nil {
		v.recordingDatabase.Dereference(v.validHeader)
	}
	v.validHeader = v.awaitingValidation
	v.awaitingValidation = nil
}

func (v *BlockValidator) recentStateComputed(header *types.Header) {
	v.recentValidMutex.Lock()
	defer v.recentValidMutex.Unlock()
	if v.awaitingValidation != nil {
		return
	}
	_, err := v.recordingDatabase.StateFor(header)
	if err != nil {
		log.Error("failed to get state for block while validating", "err", err, "blockNum", header.Number, "hash", header.Hash())
		return
	}
	v.awaitingValidation = header
}

func (v *BlockValidator) recentShutdown() error {
	v.recentValidMutex.Lock()
	defer v.recentValidMutex.Unlock()
	if v.validHeader == nil {
		return nil
	}
	err := v.recordingDatabase.WriteStateToDatabase(v.validHeader)
	v.recordingDatabase.Dereference(v.validHeader)
	return err
}

func ReadLastValidatedFromDb(db ethdb.Database) (*LastBlockValidatedDbInfo, error) {
	exists, err := db.Has(lastBlockValidatedInfoKey)
	if err != nil {
		return nil, err
	}
	if !exists {
		return nil, nil
	}

	infoBytes, err := db.Get(lastBlockValidatedInfoKey)
	if err != nil {
		return nil, err
	}

	var info LastBlockValidatedDbInfo
	err = rlp.DecodeBytes(infoBytes, &info)
	if err != nil {
		return nil, err
	}
	return &info, nil
}

// only called by NewBlockValidator
func (v *BlockValidator) readLastBlockValidatedDbInfo(reorgingToBlock *types.Block) error {
	v.reorgMutex.Lock()
	defer v.reorgMutex.Unlock()

	v.blockMutex.Lock()
	defer v.blockMutex.Unlock()

	v.lastBlockValidatedMutex.Lock()
	defer v.lastBlockValidatedMutex.Unlock()

	exists, err := v.db.Has(lastBlockValidatedInfoKey)
	if err != nil {
		return err
	}

	if !exists || v.config().Dangerous.ResetBlockValidation {
		// The db contains no validation info; start from the beginning.
		// TODO: this skips validating the genesis block.
		atomic.StoreUint64(&v.lastBlockValidated, v.genesisBlockNum)
		validatorLastBlockValidatedGauge.Update(int64(v.genesisBlockNum))
		genesisBlock := v.blockchain.GetBlockByNumber(v.genesisBlockNum)
		if genesisBlock == nil {
			return fmt.Errorf("blockchain missing genesis block number %v", v.genesisBlockNum)
		}

		v.lastBlockValidatedHash = genesisBlock.Hash()
		v.nextBlockToValidate = v.genesisBlockNum + 1
		v.globalPosNextSend = GlobalStatePosition{
			BatchNumber: 1,
			PosInBatch:  0,
		}
		return nil
	}

	info, err := ReadLastValidatedFromDb(v.db)
	if err != nil {
		return err
	}

	if reorgingToBlock != nil && reorgingToBlock.NumberU64() >= info.BlockNumber {
		// Disregard this reorg as it doesn't affect the last validated block
		reorgingToBlock = nil
	}

	if reorgingToBlock == nil {
		expectedHash := v.blockchain.GetCanonicalHash(info.BlockNumber)
		if expectedHash != info.BlockHash && (expectedHash != common.Hash{}) {
			return fmt.Errorf("last validated block %v stored with hash %v, but blockchain has hash %v", info.BlockNumber, info.BlockHash, expectedHash)
		}
	}

	atomic.StoreUint64(&v.lastBlockValidated, info.BlockNumber)
	validatorLastBlockValidatedGauge.Update(int64(info.BlockNumber))
	v.lastBlockValidatedHash = info.BlockHash
	v.nextBlockToValidate = v.lastBlockValidated + 1
	v.globalPosNextSend = info.AfterPosition

	if reorgingToBlock != nil {
		err = v.reorgToBlockImpl(reorgingToBlock.NumberU64(), reorgingToBlock.Hash())
		if err != nil {
			return err
		}
	}

	return nil
}

func (v *BlockValidator) sendRecord(s *validationStatus, mustDeref bool) error {
	if !v.Started() {
		// this could only be sent by NewBlock, so mustDeref is not sent
		return nil
	}
	prevHeader := s.Entry.PrevBlockHeader
	if !s.replaceStatus(Unprepared, RecordSent) {
		if mustDeref {
			v.recordingDatabase.Dereference(prevHeader)
		}
		return errors.Errorf("failed status check for send record. Status: %v", s.getStatus())
	}
	v.LaunchThread(func(ctx context.Context) {
		if mustDeref {
			defer v.recordingDatabase.Dereference(prevHeader)
		}
		err := v.ValidationEntryRecord(ctx, s.Entry, true)
		if ctx.Err() != nil {
			return
		}
		if err != nil {
			s.replaceStatus(RecordSent, RecordFailed) // after that - could be removed from validations map
			log.Error("Error while recording", "err", err, "status", s.getStatus())
			return
		}
		v.recentStateComputed(prevHeader)
		v.recordingDatabase.Dereference(prevHeader) // removes the reference added by ValidationEntryRecord
		if !s.replaceStatus(RecordSent, Prepared) {
			log.Error("Fault trying to update validation with recording", "entry", s.Entry, "status", s.getStatus())
			return
		}
		v.triggerSendValidations()
	})
	return nil
}

func (v *BlockValidator) newValidationStatus(prevHeader, header *types.Header, msg *arbostypes.MessageWithMetadata) (*validationStatus, error) {
	entry, err := newValidationEntry(prevHeader, header, msg)
	if err != nil {
		return nil, err
	}
	status := &validationStatus{
		Status: uint32(Unprepared),
		Entry:  entry,
	}
	return status, nil
}

func (v *BlockValidator) NewBlock(block *types.Block, prevHeader *types.Header, msg arbostypes.MessageWithMetadata) {
	v.blockMutex.Lock()
	defer v.blockMutex.Unlock()
	blockNum := block.NumberU64()
	v.lastBlockValidatedMutex.Lock()
	if blockNum < v.lastBlockValidated {
		v.lastBlockValidatedMutex.Unlock()
		return
	}
	if v.lastBlockValidatedUnknown {
		if block.Hash() == v.lastBlockValidatedHash {
			v.lastBlockValidated = blockNum
			validatorLastBlockValidatedGauge.Update(int64(blockNum))
			v.nextBlockToValidate = blockNum + 1
			v.lastBlockValidatedUnknown = false
			log.Info("Block building caught up to staker", "blockNr", v.lastBlockValidated, "blockHash", v.lastBlockValidatedHash)
			// note: this block is already valid
		}
		v.lastBlockValidatedMutex.Unlock()
		return
	}
	if v.nextBlockToValidate+v.config().ForwardBlocks <= blockNum {
		v.lastBlockValidatedMutex.Unlock()
		return
	}
	v.lastBlockValidatedMutex.Unlock()
	status, err := v.newValidationStatus(prevHeader, block.Header(), &msg)
	if err != nil {
		log.Error("failed creating validation status", "err", err)
		return
	}
	// It's fine to separately load and then store as we have the blockMutex acquired
	_, present := v.validations.Load(blockNum)
	if present {
		return
	}
	v.validations.Store(blockNum, status)
	if v.lastValidationEntryBlock < blockNum {
		v.lastValidationEntryBlock = blockNum
	}
	v.triggerSendValidations()
}

//nolint:gosec
func (v *BlockValidator) writeToFile(validationEntry *validationEntry, moduleRoot common.Hash) error {
	input, err := validationEntry.ToInput()
	if err != nil {
		return err
	}
	expOut, err := validationEntry.expectedEnd()
	if err != nil {
		return err
	}
	_, err = v.execSpawner.WriteToFile(input, expOut, moduleRoot).Await(v.GetContext())
	return err
}

func (v *BlockValidator) SetCurrentWasmModuleRoot(hash common.Hash) error {
	v.blockMutex.Lock()
	v.moduleMutex.Lock()
	defer v.blockMutex.Unlock()
	defer v.moduleMutex.Unlock()

	if (hash == common.Hash{}) {
		return errors.New("trying to set zero as wsmModuleRoot")
	}
	if hash == v.currentWasmModuleRoot {
		return nil
	}
	if (v.currentWasmModuleRoot == common.Hash{}) {
		v.currentWasmModuleRoot = hash
		return nil
	}
	if v.pendingWasmModuleRoot == hash {
		log.Info("Block validator: detected progressing to pending machine", "hash", hash)
		v.currentWasmModuleRoot = hash
		return nil
	}
	if v.config().CurrentModuleRoot != "current" {
		return nil
	}
	return fmt.Errorf(
		"unexpected wasmModuleRoot! cannot validate! found %v , current %v, pending %v",
		hash, v.currentWasmModuleRoot, v.pendingWasmModuleRoot,
	)
}

var ErrValidationCanceled = errors.New("validation of block cancelled")

func (v *BlockValidator) sendValidations(ctx context.Context) {
	v.reorgMutex.Lock()
	defer v.reorgMutex.Unlock()
	var batchCount uint64
	wasmRoots := v.GetModuleRootsToValidate()
	room := 100 // even if there is more room then that it's fine
	for _, spawner := range v.validationSpawners {
		here := spawner.Room() / len(wasmRoots)
		if here <= 0 {
			return
		}
		if here < room {
			room = here
		}
	}
	for atomic.LoadInt32(&v.reorgsPending) == 0 {
		if room <= 0 {
			return
		}
		if batchCount <= v.globalPosNextSend.BatchNumber {
			var err error
			batchCount, err = v.inboxTracker.GetBatchCount()
			if err != nil {
				log.Error("validator failed to get message count", "err", err)
				return
			}
			if batchCount <= v.globalPosNextSend.BatchNumber {
				return
			}
		}
		seqBatchEntry, haveBatch := v.sequencerBatches.Load(v.globalPosNextSend.BatchNumber)
		if !haveBatch && batchCount == v.globalPosNextSend.BatchNumber+1 {
			// This is the latest batch.
			// Wait a bit to see if the inbox tracker populates this sequencer batch,
			// but if it's still missing after this wait, we'll query it from the inbox reader.
			time.Sleep(time.Second)
			seqBatchEntry, haveBatch = v.sequencerBatches.Load(v.globalPosNextSend.BatchNumber)
		}
		if !haveBatch {
			seqMsg, err := v.inboxReader.GetSequencerMessageBytes(ctx, v.globalPosNextSend.BatchNumber)
			if err != nil {
				log.Error("validator failed to read sequencer message", "err", err)
				return
			}
			v.ProcessBatches(v.globalPosNextSend.BatchNumber, [][]byte{seqMsg})
			seqBatchEntry = seqMsg
		}
		v.blockMutex.Lock()
		v.lastBlockValidatedMutex.Lock()
		if v.lastBlockValidatedUnknown {
			firstMsgInBatch := arbutil.MessageIndex(0)
			if v.globalPosNextSend.BatchNumber > 0 {
				var err error
				firstMsgInBatch, err = v.inboxTracker.GetBatchMessageCount(v.globalPosNextSend.BatchNumber - 1)
				if err != nil {
					v.lastBlockValidatedMutex.Unlock()
					v.blockMutex.Unlock()
					log.Error("validator couldnt read message count", "err", err)
					return
				}
			}
			v.lastBlockValidated = uint64(arbutil.MessageCountToBlockNumber(firstMsgInBatch+arbutil.MessageIndex(v.globalPosNextSend.PosInBatch), v.genesisBlockNum))
			validatorLastBlockValidatedGauge.Update(int64(v.lastBlockValidated))
			v.nextBlockToValidate = v.lastBlockValidated + 1
			v.lastBlockValidatedUnknown = false
			log.Info("Inbox caught up to staker", "blockNr", v.lastBlockValidated, "blockHash", v.lastBlockValidatedHash)
		}
		v.lastBlockValidatedMutex.Unlock()
		nextBlockToValidate := v.nextBlockToValidate
		v.blockMutex.Unlock()
		nextMsg := arbutil.BlockNumberToMessageCount(nextBlockToValidate, v.genesisBlockNum) - 1
		// valdationEntries is By blockNumber
		entry, found := v.validations.Load(nextBlockToValidate)
		if !found {
			return
		}
		validationStatus, ok := entry.(*validationStatus)
		if !ok || (validationStatus == nil) {
			log.Error("bad entry trying to validate batch")
			return
		}
		if validationStatus.getStatus() < Prepared {
			return
		}
		startPos, endPos, err := GlobalStatePositionsFor(v.inboxTracker, nextMsg, v.globalPosNextSend.BatchNumber)
		if err != nil {
			log.Error("failed calculating position for validation", "err", err, "msg", nextMsg, "batch", v.globalPosNextSend.BatchNumber)
			return
		}
		if startPos != v.globalPosNextSend {
			log.Error("inconsistent pos mapping", "msg", nextMsg, "expected", v.globalPosNextSend, "found", startPos)
			return
		}
		seqMsg, ok := seqBatchEntry.([]byte)
		if !ok {
			batchNum := validationStatus.Entry.StartPosition.BatchNumber
			log.Error("sequencer message bad format", "blockNr", nextBlockToValidate, "msgNum", batchNum)
			return
		}
		msgCountInBatch, err := v.inboxTracker.GetBatchMessageCount(v.globalPosNextSend.BatchNumber)
		if err != nil {
			log.Error("failed to get batch message count", "err", err, "batch", v.globalPosNextSend.BatchNumber)
			return
		}
		lastBlockInBatch := arbutil.MessageCountToBlockNumber(msgCountInBatch, v.genesisBlockNum)
		validatorLastBlockInLastBatchGauge.Update(lastBlockInBatch)
		v.LaunchThread(func(ctx context.Context) {
			validationCtx, cancel := context.WithCancel(ctx)
			defer cancel()
			validationStatus.Cancel = cancel
			err := v.ValidationEntryAddSeqMessage(ctx, validationStatus.Entry, startPos, endPos, seqMsg)
			if err != nil && validationCtx.Err() == nil {
				validationStatus.replaceStatus(Prepared, RecordFailed)
				log.Error("error preparing validation", "err", err)
				return
			}
			input, err := validationStatus.Entry.ToInput()
			if err != nil && validationCtx.Err() == nil {
				validationStatus.replaceStatus(Prepared, RecordFailed)
				log.Error("error preparing validation", "err", err)
				return
			}
			for _, moduleRoot := range wasmRoots {
				for _, spawner := range v.validationSpawners {
					run := spawner.Launch(input, moduleRoot)
					validationStatus.Runs = append(validationStatus.Runs, run)
				}
			}
			validatorPendingValidationsGauge.Inc(1)
			replaced := validationStatus.replaceStatus(Prepared, ValidationSent)
			if !replaced {
				v.possiblyFatal(errors.New("failed to set status"))
			}
		})
		room--
		v.blockMutex.Lock()
		v.nextBlockToValidate++
		v.blockMutex.Unlock()
		v.globalPosNextSend = endPos
	}
}

func (v *BlockValidator) sendRecords(ctx context.Context) {
	v.reorgMutex.Lock()
	defer v.reorgMutex.Unlock()
	v.blockMutex.Lock()
	nextRecord := v.nextBlockToValidate
	v.blockMutex.Unlock()
	for atomic.LoadInt32(&v.reorgsPending) == 0 {
		if nextRecord >= v.nextBlockToValidate+v.config().PrerecordedBlocks {
			return
		}
		entry, found := v.validations.Load(nextRecord)
		if !found {
			header := v.blockchain.GetHeaderByNumber(nextRecord)
			if header == nil {
				// This block hasn't been created yet.
				return
			}
			prevHeader := v.blockchain.GetHeaderByHash(header.ParentHash)
			if prevHeader == nil && header.ParentHash != (common.Hash{}) {
				log.Warn("failed to get prevHeader in block validator", "num", nextRecord-1, "hash", header.ParentHash)
				return
			}
			msgNum := arbutil.BlockNumberToMessageCount(nextRecord, v.genesisBlockNum) - 1
			msg, err := v.streamer.GetMessage(msgNum)
			if err != nil {
				log.Warn("failed to get message in block validator", "err", err)
				return
			}
			status, err := v.newValidationStatus(prevHeader, header, msg)
			if err != nil {
				log.Warn("failed to create validation status", "err", err)
				return
			}
			v.blockMutex.Lock()
			entry, found = v.validations.Load(nextRecord)
			if !found {
				v.validations.Store(nextRecord, status)
				entry = status
			}
			v.blockMutex.Unlock()
		}
		validationStatus, ok := entry.(*validationStatus)
		if !ok || (validationStatus == nil) {
			log.Error("bad entry trying to send recordings")
			return
		}
		currentStatus := validationStatus.getStatus()
		if currentStatus == RecordFailed {
			// retry
			v.validations.Delete(nextRecord)
			v.triggerSendValidations()
			return
		}
		if currentStatus == Unprepared {
			prevHeader := validationStatus.Entry.PrevBlockHeader
			if prevHeader != nil {
				_, err := v.recordingDatabase.GetOrRecreateState(ctx, prevHeader, stateLogFunc)
				if err != nil {
					log.Error("error trying to prepare state for recording", "err", err)
				}
				// add another reference that will be released by the record thread
				_, err = v.recordingDatabase.StateFor(prevHeader)
				if err != nil {
					log.Error("error trying re-reference state for recording", "err", err)
				}
				if v.lastHeaderForPrepareState != nil {
					v.recordingDatabase.Dereference(v.lastHeaderForPrepareState)
				}
				v.lastHeaderForPrepareState = prevHeader
			}
			err := v.sendRecord(validationStatus, true)
			if err != nil {
				log.Error("error trying to send preimage recording", "err", err)
			}
		}
		nextRecord++
	}
}

func (v *BlockValidator) writeLastValidatedToDb(blockNumber uint64, blockHash common.Hash, endPos GlobalStatePosition) error {
	info := LastBlockValidatedDbInfo{
		BlockNumber:   blockNumber,
		BlockHash:     blockHash,
		AfterPosition: endPos,
	}
	encodedInfo, err := rlp.EncodeToBytes(info)
	if err != nil {
		return err
	}
	err = v.db.Put(lastBlockValidatedInfoKey, encodedInfo)
	if err != nil {
		return err
	}
	return nil
}

func (v *BlockValidator) progressValidated() {
	v.reorgMutex.Lock()
	defer v.reorgMutex.Unlock()
	for atomic.LoadInt32(&v.reorgsPending) == 0 {
		// Reads from blocksValidated can be non-atomic as all writes hold reorgMutex
		checkingBlock := v.lastBlockValidated + 1
		entry, found := v.validations.Load(checkingBlock)
		if !found {
			return
		}
		validationStatus, ok := entry.(*validationStatus)
		if !ok || (validationStatus == nil) {
			log.Error("bad entry trying to advance validated counter")
			return
		}
		if validationStatus.getStatus() < ValidationSent {
			return
		}
		validationEntry := validationStatus.Entry
		if validationEntry.BlockNumber != checkingBlock {
			log.Error("bad block number for validation entry", "expected", checkingBlock, "found", validationEntry.BlockNumber)
			return
		}
		// It's safe to read lastBlockValidatedHash without the lastBlockValidatedMutex as we have the reorgMutex
		if v.lastBlockValidatedHash != validationEntry.PrevBlockHash {
			log.Error("lastBlockValidatedHash is %v but validationEntry has prevBlockHash %v for block number %v", v.lastBlockValidatedHash, validationEntry.PrevBlockHash, v.lastBlockValidated)
			return
		}
		expectedEnd, err := validationEntry.expectedEnd()
		if err != nil {
			v.possiblyFatal(err)
			return
		}
		for _, run := range validationStatus.Runs {
			if !run.Ready() {
				return
			}
			runEnd, err := run.Current()
			if err == nil && runEnd != expectedEnd {
				err = fmt.Errorf("validation failed: expected %v got %v", expectedEnd, runEnd)
				writeErr := v.writeToFile(validationEntry, run.WasmModuleRoot())
				if writeErr != nil {
					log.Warn("failed to write validation debugging info", "err", err)
				}
				v.possiblyFatal(err)
			}
			if err != nil {
				v.possiblyFatal(err)
				validationStatus.setStatus(Failed)
				validatorFailedValidationsCounter.Inc(1)
				validatorPendingValidationsGauge.Dec(1)
				return
			}
		}
		for _, run := range validationStatus.Runs {
			run.Cancel()
		}
		validationStatus.replaceStatus(ValidationSent, Valid)
		validatorValidValidationsCounter.Inc(1)
		validatorPendingValidationsGauge.Dec(1)
		v.triggerSendValidations()
		earliestBatchKept := atomic.LoadUint64(&v.earliestBatchKept)
		seqMsgNr := validationEntry.StartPosition.BatchNumber
		if earliestBatchKept < seqMsgNr {
			for batch := earliestBatchKept; batch < seqMsgNr; batch++ {
				v.sequencerBatches.Delete(batch)
			}
			atomic.StoreUint64(&v.earliestBatchKept, seqMsgNr)
		}

		v.lastBlockValidatedMutex.Lock()
		atomic.StoreUint64(&v.lastBlockValidated, checkingBlock)
		validatorLastBlockValidatedGauge.Update(int64(checkingBlock))
		v.lastBlockValidatedHash = validationEntry.BlockHash
		err = v.writeLastValidatedToDb(validationEntry.BlockNumber, validationEntry.BlockHash, validationEntry.EndPosition)
		if err != nil {
			log.Error("failed to write validated entry to database", "err", err)
		}
		v.lastBlockValidatedMutex.Unlock()
		v.recentlyValid(validationEntry.BlockHeader)

		v.validations.Delete(checkingBlock)
		select {
		case v.progressChan <- checkingBlock:
		default:
		}
	}
}

func (v *BlockValidator) AssumeValid(globalState validator.GoGlobalState) error {
	if v.Started() {
		return errors.Errorf("cannot handle AssumeValid while running")
	}

	v.reorgMutex.Lock()
	defer v.reorgMutex.Unlock()

	v.blockMutex.Lock()
	defer v.blockMutex.Unlock()

	v.lastBlockValidatedMutex.Lock()
	defer v.lastBlockValidatedMutex.Unlock()

	// don't do anything if we already validated past that
	if v.globalPosNextSend.BatchNumber > globalState.Batch {
		return nil
	}
	if v.globalPosNextSend.BatchNumber == globalState.Batch && v.globalPosNextSend.PosInBatch > globalState.PosInBatch {
		return nil
	}

	block := v.blockchain.GetBlockByHash(globalState.BlockHash)
	if block == nil {
		v.lastBlockValidatedUnknown = true
	} else {
		v.lastBlockValidated = block.NumberU64()
		validatorLastBlockValidatedGauge.Update(int64(v.lastBlockValidated))
		v.nextBlockToValidate = v.lastBlockValidated + 1
	}
	v.lastBlockValidatedHash = globalState.BlockHash
	v.globalPosNextSend = GlobalStatePosition{
		BatchNumber: globalState.Batch,
		PosInBatch:  globalState.PosInBatch,
	}
	return nil
}

func (v *BlockValidator) LastBlockValidated() uint64 {
	return atomic.LoadUint64(&v.lastBlockValidated)
}

func (v *BlockValidator) LastBlockValidatedAndHash() (blockNumber uint64, blockHash common.Hash, wasmModuleRoots []common.Hash) {
	v.lastBlockValidatedMutex.Lock()
	blockValidated := v.lastBlockValidated
	blockValidatedHash := v.lastBlockValidatedHash
	v.lastBlockValidatedMutex.Unlock()

	// things can be removed from, but not added to, moduleRootsToValidate. By taking root hashes fter the block we know result is valid
	moduleRootsValidated := v.GetModuleRootsToValidate()

	return blockValidated, blockValidatedHash, moduleRootsValidated
}

// Because batches and blocks are handled at separate layers in the node,
// and because block generation from messages is asynchronous,
// this call is different than ReorgToBlock, which is currently called later.
func (v *BlockValidator) ReorgToBatchCount(count uint64) {
	v.batchMutex.Lock()
	defer v.batchMutex.Unlock()
	v.reorgToBatchCountImpl(count)
}

func (v *BlockValidator) reorgToBatchCountImpl(count uint64) {
	localBatchCount := v.nextBatchKept
	if localBatchCount < count {
		return
	}
	for i := count; i < localBatchCount; i++ {
		v.sequencerBatches.Delete(i)
	}
	v.nextBatchKept = count
}

func (v *BlockValidator) ProcessBatches(pos uint64, batches [][]byte) {
	v.batchMutex.Lock()
	defer v.batchMutex.Unlock()

	v.reorgToBatchCountImpl(pos)

	// Attempt to fill in earliestBatchKept if it's empty
	atomic.CompareAndSwapUint64(&v.earliestBatchKept, 0, pos)

	for i, msg := range batches {
		v.sequencerBatches.Store(pos+uint64(i), msg)
	}
	v.nextBatchKept = pos + uint64(len(batches))
	v.triggerSendValidations()
}

func (v *BlockValidator) ReorgToBlock(blockNum uint64, blockHash common.Hash) error {
	atomic.AddInt32(&v.reorgsPending, 1)
	v.reorgMutex.Lock()
	defer v.reorgMutex.Unlock()
	atomic.AddInt32(&v.reorgsPending, -1)

	v.blockMutex.Lock()
	defer v.blockMutex.Unlock()

	v.lastBlockValidatedMutex.Lock()
	defer v.lastBlockValidatedMutex.Unlock()

	if blockNum < v.lastValidationEntryBlock {
		log.Warn("block validator processing reorg", "blockNum", blockNum)
		err := v.reorgToBlockImpl(blockNum, blockHash)
		if err != nil {
			return fmt.Errorf("block validator reorg failed: %w", err)
		}
	}

	return nil
}

// must hold reorgMutex, blockMutex, and lastBlockValidatedMutex
func (v *BlockValidator) reorgToBlockImpl(blockNum uint64, blockHash common.Hash) error {
	for b := blockNum + 1; b <= v.lastValidationEntryBlock; b++ {
		entry, found := v.validations.Load(b)
		if !found {
			continue
		}
		v.validations.Delete(b)

		validationStatus, ok := entry.(*validationStatus)
		if !ok || (validationStatus == nil) {
			log.Error("bad entry trying to reorg block validator")
			continue
		}
		log.Debug("canceling validation due to reorg", "block", b)
		if validationStatus.Cancel != nil {
			validationStatus.Cancel()
		}
	}
	v.lastValidationEntryBlock = blockNum
	if v.nextBlockToValidate <= blockNum+1 {
		return nil
	}
	msgIndex := arbutil.BlockNumberToMessageCount(blockNum, v.genesisBlockNum) - 1
	batchCount, err := v.inboxTracker.GetBatchCount()
	if err != nil {
		return err
	}
	batch, err := FindBatchContainingMessageIndex(v.inboxTracker, msgIndex, batchCount)
	if err != nil {
		return err
	}
	if batch >= batchCount {
		// This reorg is past the latest batch.
		// Attempt to recover by loading a next validation state at the start of the next batch.
		v.globalPosNextSend = GlobalStatePosition{
			BatchNumber: batch,
			PosInBatch:  0,
		}
		msgCount, err := v.inboxTracker.GetBatchMessageCount(batch - 1)
		if err != nil {
			return err
		}
		nextBlockSigned := arbutil.MessageCountToBlockNumber(msgCount, v.genesisBlockNum) + 1
		if nextBlockSigned <= 0 {
			return errors.New("reorg past genesis block")
		}
		blockNum = uint64(nextBlockSigned) - 1
		block := v.blockchain.GetBlockByNumber(blockNum)
		if block == nil {
			return fmt.Errorf("failed to get end of batch block %v", blockNum)
		}
		blockHash = block.Hash()
		v.lastValidationEntryBlock = blockNum
	} else {
		_, v.globalPosNextSend, err = GlobalStatePositionsFor(v.inboxTracker, msgIndex, batch)
		if err != nil {
			return err
		}
	}
	if v.nextBlockToValidate > blockNum+1 {
		v.nextBlockToValidate = blockNum + 1
	}

	if v.lastBlockValidated > blockNum {
		atomic.StoreUint64(&v.lastBlockValidated, blockNum)
		validatorLastBlockValidatedGauge.Update(int64(blockNum))
		v.lastBlockValidatedHash = blockHash

		err = v.writeLastValidatedToDb(blockNum, blockHash, v.globalPosNextSend)
		if err != nil {
			return err
		}
	}

	return nil
}

// Initialize must be called after SetCurrentWasmModuleRoot sets the current one
func (v *BlockValidator) Initialize(ctx context.Context) error {
	config := v.config()
	currentModuleRoot := config.CurrentModuleRoot
	switch currentModuleRoot {
	case "latest":
		latest, err := v.execSpawner.LatestWasmModuleRoot().Await(ctx)
		if err != nil {
			return err
		}
		v.currentWasmModuleRoot = latest
	case "current":
		if (v.currentWasmModuleRoot == common.Hash{}) {
			return errors.New("wasmModuleRoot set to 'current' - but info not set from chain")
		}
	default:
		v.currentWasmModuleRoot = common.HexToHash(currentModuleRoot)
		if (v.currentWasmModuleRoot == common.Hash{}) {
			return errors.New("current-module-root config value illegal")
		}
	}
	log.Info("BlockValidator initialized", "current", v.currentWasmModuleRoot, "pending", v.pendingWasmModuleRoot)
	return nil
}

func (v *BlockValidator) Start(ctxIn context.Context) error {
	v.StopWaiter.Start(ctxIn, v)
	err := stopwaiter.CallIterativelyWith[struct{}](v,
		func(ctx context.Context, unused struct{}) time.Duration {
			v.sendRecords(ctx)
			v.sendValidations(ctx)
			return v.config().ValidationPoll
		},
		v.sendValidationsChan)
	if err != nil {
		return err
	}
	v.CallIteratively(func(ctx context.Context) time.Duration {
		v.progressValidated()
		return v.config().ValidationPoll
	})
	lastValid := uint64(0)
	v.CallIteratively(func(ctx context.Context) time.Duration {
		newValid, validHash, wasmModuleRoots := v.LastBlockValidatedAndHash()
		if newValid != lastValid {
			validHeader := v.blockchain.GetHeader(validHash, newValid)
			if validHeader == nil {
				foundHeader := v.blockchain.GetHeaderByNumber(newValid)
				foundHash := common.Hash{}
				if foundHeader != nil {
					foundHash = foundHeader.Hash()
				}
				log.Warn("last valid block not in blockchain", "blockNum", newValid, "validatedBlockHash", validHash, "found-hash", foundHash)
			} else {
				validTimestamp := time.Unix(int64(validHeader.Time), 0)
				log.Info("Validated blocks", "blockNum", newValid, "hash", validHash,
					"timestamp", validTimestamp, "age", time.Since(validTimestamp), "wasm", wasmModuleRoots)
			}
			lastValid = newValid
		}
		return time.Second
	})
	return nil
}

func (v *BlockValidator) StopAndWait() {
	v.StopWaiter.StopAndWait()
	err := v.recentShutdown()
	if err != nil {
		log.Error("error storing valid state", "err", err)
	}
}

// WaitForBlock can only be used from One thread
func (v *BlockValidator) WaitForBlock(ctx context.Context, blockNumber uint64, timeout time.Duration) bool {
	timer := time.NewTimer(timeout)
	defer timer.Stop()
	for {
		if atomic.LoadUint64(&v.lastBlockValidated) >= blockNumber {
			return true
		}
		select {
		case <-timer.C:
			if atomic.LoadUint64(&v.lastBlockValidated) >= blockNumber {
				return true
			}
			return false
		case block, ok := <-v.progressChan:
			if block >= blockNumber {
				return true
			}
			if !ok {
				return false
			}
		case <-ctx.Done():
			return false
		}
	}
}<|MERGE_RESOLUTION|>--- conflicted
+++ resolved
@@ -103,12 +103,7 @@
 
 func BlockValidatorConfigAddOptions(prefix string, f *flag.FlagSet) {
 	f.Bool(prefix+".enable", DefaultBlockValidatorConfig.Enable, "enable block-by-block validation")
-<<<<<<< HEAD
-	f.String(prefix+".url", DefaultBlockValidatorConfig.URL, "url for validation ('self' uses the server's AUTH-RPC url)")
-	f.String(prefix+".jwtsecret", DefaultBlockValidatorConfig.JWTSecret, "path to file with jwtsecret for validation - empty disables jwt, 'self' uses the server's jwt")
-=======
 	rpcclient.RPCClientAddOptions(prefix+".validation-server", f, &DefaultBlockValidatorConfig.ValidationServer)
->>>>>>> fa96ce12
 	f.Duration(prefix+".check-validations-poll", DefaultBlockValidatorConfig.ValidationPoll, "poll time to check validations")
 	f.Uint64(prefix+".forward-blocks", DefaultBlockValidatorConfig.ForwardBlocks, "prepare entries for up to that many blocks ahead of validation (small footprint)")
 	f.Uint64(prefix+".prerecorded-blocks", DefaultBlockValidatorConfig.PrerecordedBlocks, "record that many blocks ahead of validation (larger footprint)")
@@ -124,12 +119,7 @@
 
 var DefaultBlockValidatorConfig = BlockValidatorConfig{
 	Enable:                   false,
-<<<<<<< HEAD
-	URL:                      "self",
-	JWTSecret:                "self",
-=======
 	ValidationServer:         rpcclient.DefaultClientConfig,
->>>>>>> fa96ce12
 	ValidationPoll:           time.Second,
 	ForwardBlocks:            1024,
 	PrerecordedBlocks:        128,
