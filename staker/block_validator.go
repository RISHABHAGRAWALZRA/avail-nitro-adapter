// Copyright 2021-2022, Offchain Labs, Inc.
// For license information, see https://github.com/nitro/blob/master/LICENSE

package staker

import (
	"context"
	"fmt"
	"sync"
	"sync/atomic"
	"time"

	"github.com/pkg/errors"
	flag "github.com/spf13/pflag"

	"github.com/ethereum/go-ethereum/common"
	"github.com/ethereum/go-ethereum/core/types"
	"github.com/ethereum/go-ethereum/log"
	"github.com/ethereum/go-ethereum/rlp"
	"github.com/offchainlabs/nitro/arbstate"
	"github.com/offchainlabs/nitro/arbutil"
	"github.com/offchainlabs/nitro/util/stopwaiter"
	"github.com/offchainlabs/nitro/validator"
)

type BlockValidator struct {
	stopwaiter.StopWaiter
	*StatelessBlockValidator

	validations      sync.Map
	sequencerBatches sync.Map
	blockMutex       sync.Mutex
	batchMutex       sync.Mutex
	reorgMutex       sync.Mutex
	reorgsPending    int32 // atomic

	lastBlockValidated      uint64      // both atomic and behind lastBlockValidatedMutex
	lastBlockValidatedHash  common.Hash // behind lastBlockValidatedMutex
	lastBlockValidatedMutex sync.Mutex
	earliestBatchKept       uint64
	nextBatchKept           uint64 // 1 + the last batch number kept

	nextBlockToValidate       uint64
	lastValidationEntryBlock  uint64 // used to delete entries in reorg, protected by blockMutex
	lastBlockValidatedUnknown bool
	globalPosNextSend         GlobalStatePosition

	config BlockValidatorConfigFetcher

	sendValidationsChan chan struct{}
	progressChan        chan uint64

	lastHeaderForPrepareState *types.Header

	// recentValid holds one recently valid header, to commit it to DB on shutdown
	recentValidMutex   sync.Mutex
	awaitingValidation *types.Header
	validHeader        *types.Header

	fatalErr chan<- error
}

type BlockValidatorConfig struct {
	Enable                   bool                          `koanf:"enable"`
	URL                      string                        `koanf:"url"`
	JWTSecret                string                        `koanf:"jwtsecret"`
	ValidationPoll           time.Duration                 `koanf:"check-validations-poll" reload:"hot"`
	PrerecordedBlocks        uint64                        `koanf:"prerecorded-blocks" reload:"hot"`
	ForwardBlocks            uint64                        `koanf:"forward-blocks" reload:"hot"`
	CurrentModuleRoot        string                        `koanf:"current-module-root"`         // TODO(magic) requires reinitialization on hot reload
	PendingUpgradeModuleRoot string                        `koanf:"pending-upgrade-module-root"` // TODO(magic) requires StatelessBlockValidator recreation on hot reload
	FailureIsFatal           bool                          `koanf:"failure-is-fatal" reload:"hot"`
	Dangerous                BlockValidatorDangerousConfig `koanf:"dangerous"`
}

type BlockValidatorDangerousConfig struct {
	ResetBlockValidation bool `koanf:"reset-block-validation"`
}

type BlockValidatorConfigFetcher func() *BlockValidatorConfig

func BlockValidatorConfigAddOptions(prefix string, f *flag.FlagSet) {
	f.Bool(prefix+".enable", DefaultBlockValidatorConfig.Enable, "enable block-by-block validation")
	f.String(prefix+".url", DefaultBlockValidatorConfig.URL, "url for valiation")
	f.String(prefix+".jwtsecret", DefaultBlockValidatorConfig.JWTSecret, "path to file with jwtsecret for validation - empty disables jwt, 'self' uses the server's jwt")
	f.Duration(prefix+".check-validations-poll", DefaultBlockValidatorConfig.ValidationPoll, "poll time to check validations")
	f.Uint64(prefix+".forward-blocks", DefaultBlockValidatorConfig.ForwardBlocks, "prepare entries for up to that many blocks ahead of validation (small footprint)")
	f.Uint64(prefix+".prerecorded-blocks", DefaultBlockValidatorConfig.PrerecordedBlocks, "record that many blocks ahead of validation (larger footprint)")
	f.String(prefix+".current-module-root", DefaultBlockValidatorConfig.CurrentModuleRoot, "current wasm module root ('current' read from chain, 'latest' from machines/latest dir, or provide hash)")
	f.String(prefix+".pending-upgrade-module-root", DefaultBlockValidatorConfig.PendingUpgradeModuleRoot, "pending upgrade wasm module root to additionally validate (hash, 'latest' or empty)")
	f.Bool(prefix+".failure-is-fatal", DefaultBlockValidatorConfig.FailureIsFatal, "failing a validation is treated as a fatal error")
	BlockValidatorDangerousConfigAddOptions(prefix+".dangerous", f)
}

func BlockValidatorDangerousConfigAddOptions(prefix string, f *flag.FlagSet) {
	f.Bool(prefix+".reset-block-validation", DefaultBlockValidatorDangerousConfig.ResetBlockValidation, "resets block-by-block validation, starting again at genesis")
}

var DefaultBlockValidatorConfig = BlockValidatorConfig{
	Enable:                   false,
	URL:                      "ws://127.0.0.1:8549/",
	JWTSecret:                "self",
	ValidationPoll:           time.Second,
	ForwardBlocks:            1024,
	PrerecordedBlocks:        128,
	CurrentModuleRoot:        "current",
	PendingUpgradeModuleRoot: "latest",
	FailureIsFatal:           true,
	Dangerous:                DefaultBlockValidatorDangerousConfig,
}

var TestBlockValidatorConfig = BlockValidatorConfig{
	Enable:                   false,
	URL:                      "",
	JWTSecret:                "",
	ValidationPoll:           100 * time.Millisecond,
	ForwardBlocks:            128,
	PrerecordedBlocks:        64,
	CurrentModuleRoot:        "latest",
	PendingUpgradeModuleRoot: "latest",
	FailureIsFatal:           true,
	Dangerous:                DefaultBlockValidatorDangerousConfig,
}

var DefaultBlockValidatorDangerousConfig = BlockValidatorDangerousConfig{
	ResetBlockValidation: false,
}

type valStatusField uint32

const (
	Unprepared valStatusField = iota
	RecordSent
	RecordFailed
	Prepared
	ValidationSent
	Failed
	Valid
)

type validationStatus struct {
	Status uint32                    // atomic: value is one of validationStatus*
	Cancel func()                    // non-atomic: only read/written to with reorg mutex
	Entry  *validationEntry          // non-atomic: only read if Status >= validationStatusPrepared
	Runs   []validator.ValidationRun // if status >= ValidationSent
}

func (s *validationStatus) setStatus(val valStatusField) {
	atomic.StoreUint32(&s.Status, uint32(val))
}

func (s *validationStatus) getStatus() valStatusField {
	uintStat := atomic.LoadUint32(&s.Status)
	return valStatusField(uintStat)
}

func (s *validationStatus) replaceStatus(old, new valStatusField) bool {
	return atomic.CompareAndSwapUint32(&s.Status, uint32(old), uint32(new))
}

func NewBlockValidator(
	statelessBlockValidator *StatelessBlockValidator,
	inbox InboxTrackerInterface,
	streamer TransactionStreamerInterface,
	reorgingToBlock *types.Block,
	config BlockValidatorConfigFetcher,
	fatalErr chan<- error,
) (*BlockValidator, error) {
	validator := &BlockValidator{
		StatelessBlockValidator: statelessBlockValidator,
		sendValidationsChan:     make(chan struct{}, 1),
		progressChan:            make(chan uint64, 1),
		config:                  config,
		fatalErr:                fatalErr,
	}
	err := validator.readLastBlockValidatedDbInfo(reorgingToBlock)
	if err != nil {
		return nil, err
	}
	streamer.SetBlockValidator(validator)
	inbox.SetBlockValidator(validator)
	return validator, nil
}

func (v *BlockValidator) possiblyFatal(err error) {
	if v.Stopped() {
		return
	}
	if err == nil {
		return
	}
	log.Error("Error during validation", "err", err)
	if v.config().FailureIsFatal {
		select {
		case v.fatalErr <- err:
		default:
		}
	}
}

func (v *BlockValidator) triggerSendValidations() {
	select {
	case v.sendValidationsChan <- struct{}{}:
	default:
	}
}

func (v *BlockValidator) recentlyValid(header *types.Header) {
	v.recentValidMutex.Lock()
	defer v.recentValidMutex.Unlock()
	if v.awaitingValidation == nil {
		return
	}
	if v.awaitingValidation.Number.Cmp(header.Number) > 0 {
		return
	}
	if v.validHeader != nil {
		v.recordingDatabase.Dereference(v.validHeader)
	}
	v.validHeader = v.awaitingValidation
	v.awaitingValidation = nil
}

func (v *BlockValidator) recentStateComputed(header *types.Header) {
	v.recentValidMutex.Lock()
	defer v.recentValidMutex.Unlock()
	if v.awaitingValidation != nil {
		return
	}
	_, err := v.recordingDatabase.StateFor(header)
	if err != nil {
		log.Error("failed to get state for block while validating", "err", err, "blockNum", header.Number, "hash", header.Hash())
		return
	}
	v.awaitingValidation = header
}

func (v *BlockValidator) recentShutdown() error {
	v.recentValidMutex.Lock()
	defer v.recentValidMutex.Unlock()
	if v.validHeader == nil {
		return nil
	}
	err := v.recordingDatabase.WriteStateToDatabase(v.validHeader)
	v.recordingDatabase.Dereference(v.validHeader)
	return err
}

func (v *BlockValidator) readLastBlockValidatedDbInfo(reorgingToBlock *types.Block) error {
	v.lastBlockValidatedMutex.Lock()
	defer v.lastBlockValidatedMutex.Unlock()

	exists, err := v.db.Has(lastBlockValidatedInfoKey)
	if err != nil {
		return err
	}

	if !exists || v.config().Dangerous.ResetBlockValidation {
		// The db contains no validation info; start from the beginning.
		// TODO: this skips validating the genesis block.
		atomic.StoreUint64(&v.lastBlockValidated, v.genesisBlockNum)
		genesisBlock := v.blockchain.GetBlockByNumber(v.genesisBlockNum)
		if genesisBlock == nil {
			return fmt.Errorf("blockchain missing genesis block number %v", v.genesisBlockNum)
		}
		v.lastBlockValidatedHash = genesisBlock.Hash()
		v.nextBlockToValidate = v.genesisBlockNum + 1
		v.globalPosNextSend = GlobalStatePosition{
			BatchNumber: 1,
			PosInBatch:  0,
		}
		return nil
	}

	infoBytes, err := v.db.Get(lastBlockValidatedInfoKey)
	if err != nil {
		return err
	}

	var info lastBlockValidatedDbInfo
	err = rlp.DecodeBytes(infoBytes, &info)
	if err != nil {
		return err
	}

	if reorgingToBlock != nil && reorgingToBlock.NumberU64() >= info.BlockNumber {
		// Disregard this reorg as it doesn't affect the last validated block
		reorgingToBlock = nil
	}

	if reorgingToBlock == nil {
		expectedHash := v.blockchain.GetCanonicalHash(info.BlockNumber)
		if expectedHash != info.BlockHash && (expectedHash != common.Hash{}) {
			return fmt.Errorf("last validated block %v stored with hash %v, but blockchain has hash %v", info.BlockNumber, info.BlockHash, expectedHash)
		}
	}

	atomic.StoreUint64(&v.lastBlockValidated, info.BlockNumber)
	v.lastBlockValidatedHash = info.BlockHash
	v.nextBlockToValidate = v.lastBlockValidated + 1
	v.globalPosNextSend = info.AfterPosition

	if reorgingToBlock != nil {
		err = v.reorgToBlockImpl(reorgingToBlock.NumberU64(), reorgingToBlock.Hash(), true)
		if err != nil {
			return err
		}
	}

	return nil
}

func (v *BlockValidator) sendRecord(s *validationStatus, mustDeref bool) error {
	if !v.Started() {
		// this could only be sent by NewBlock, so mustDeref is not sent
		return nil
	}
	prevHeader := s.Entry.PrevBlockHeader
	if !s.replaceStatus(Unprepared, RecordSent) {
		if mustDeref {
			v.recordingDatabase.Dereference(prevHeader)
		}
		return errors.Errorf("failed status check for send record. Status: %v", s.getStatus())
	}
	v.LaunchThread(func(ctx context.Context) {
		if mustDeref {
			defer v.recordingDatabase.Dereference(prevHeader)
		}
		err := v.ValidationEntryRecord(ctx, s.Entry, true)
		if ctx.Err() != nil {
			return
		}
		if err != nil {
			s.replaceStatus(RecordSent, RecordFailed) // after that - could be removed from validations map
			log.Error("Error while recording", "err", err, "status", s.getStatus())
			return
		}
		v.recentStateComputed(prevHeader)
		v.recordingDatabase.Dereference(prevHeader) // removes the reference added by ValidationEntryRecord
		if !s.replaceStatus(RecordSent, Prepared) {
			log.Error("Fault trying to update validation with recording", "entry", s.Entry, "status", s.getStatus())
			return
		}
		v.triggerSendValidations()
	})
	return nil
}

func (v *BlockValidator) newValidationStatus(prevHeader, header *types.Header, msg *arbstate.MessageWithMetadata) (*validationStatus, error) {
	entry, err := newValidationEntry(prevHeader, header, msg)
	if err != nil {
		return nil, err
	}
	status := &validationStatus{
		Status: uint32(Unprepared),
		Entry:  entry,
	}
	return status, nil
}

func (v *BlockValidator) NewBlock(block *types.Block, prevHeader *types.Header, msg arbstate.MessageWithMetadata) {
	v.blockMutex.Lock()
	defer v.blockMutex.Unlock()
	blockNum := block.NumberU64()
	if blockNum < v.lastBlockValidated {
		return
	}
	if v.lastBlockValidatedUnknown {
		if block.Hash() == v.lastBlockValidatedHash {
			v.lastBlockValidated = blockNum
			v.nextBlockToValidate = blockNum + 1
			v.lastBlockValidatedUnknown = false
			log.Info("Block building caught up to staker", "blockNr", v.lastBlockValidated, "blockHash", v.lastBlockValidatedHash)
			// note: this block is already valid
		}
		return
	}
	if v.nextBlockToValidate+v.config().ForwardBlocks <= blockNum {
		return
	}
	status, err := v.newValidationStatus(prevHeader, block.Header(), &msg)
	if err != nil {
		log.Error("failed creating validation status", "err", err)
		return
	}
	// It's fine to separately load and then store as we have the blockMutex acquired
	_, present := v.validations.Load(blockNum)
	if present {
		return
	}
	v.validations.Store(blockNum, status)
	if v.lastValidationEntryBlock < blockNum {
		v.lastValidationEntryBlock = blockNum
	}
	v.triggerSendValidations()
}

//nolint:gosec
func (v *BlockValidator) writeToFile(validationEntry *validationEntry, moduleRoot common.Hash) error {
	input, err := validationEntry.ToInput()
	if err != nil {
		return err
	}
	expOut, err := validationEntry.expectedEnd()
	if err != nil {
		return err
	}
	return v.execSpawner.WriteToFile(input, expOut, moduleRoot)
}

func (v *BlockValidator) SetCurrentWasmModuleRoot(hash common.Hash) error {
	v.blockMutex.Lock()
	v.moduleMutex.Lock()
	defer v.blockMutex.Unlock()
	defer v.moduleMutex.Unlock()

	if (hash == common.Hash{}) {
		return errors.New("trying to set zero as wsmModuleRoot")
	}
	if hash == v.currentWasmModuleRoot {
		return nil
	}
	if (v.currentWasmModuleRoot == common.Hash{}) {
		v.currentWasmModuleRoot = hash
		return nil
	}
	if v.pendingWasmModuleRoot == hash {
		log.Info("Block validator: detected progressing to pending machine", "hash", hash)
		v.currentWasmModuleRoot = hash
		return nil
	}
	if v.config().CurrentModuleRoot != "current" {
		return nil
	}
	return fmt.Errorf(
		"unexpected wasmModuleRoot! cannot validate! found %v , current %v, pending %v",
		hash, v.currentWasmModuleRoot, v.pendingWasmModuleRoot,
	)
}

var ErrValidationCanceled = errors.New("validation of block cancelled")

<<<<<<< HEAD
func (v *BlockValidator) validate(ctx context.Context, validationStatus *validationStatus, seqMsg []byte) {
	if currentStatus := validationStatus.getStatus(); currentStatus != Prepared {
		log.Error("attempted to validate unprepared validation entry", "status", currentStatus)
		return
	}
	entry := validationStatus.Entry
	defer func() {
		atomic.AddInt32(&v.atomicValidationsRunning, -1)
		v.triggerSendValidations()
	}()
	entry.BatchInfo = append(entry.BatchInfo, validator.BatchInfo{
		Number: entry.StartPosition.BatchNumber,
		Data:   seqMsg,
	})
	log.Debug(
		"starting validation for block", "blockNr", entry.BlockNumber,
		"blockAge", common.PrettyAge(time.Unix(int64(entry.BlockHeader.Time), 0)),
		"blockDate", time.Unix(int64(entry.BlockHeader.Time), 0),
	)
	for _, moduleRoot := range validationStatus.ModuleRoots {

		type replay = func(context.Context, *validator.ValidationInput, common.Hash) (validator.GoGlobalState, error)

		execValidation := func(replay replay, validationType string) error {
			input, err := entry.ToInput()
			if err != nil {
				return err
			}
			gsEnd, err := replay(ctx, input, moduleRoot)
			if err != nil {
				canceled := ctx.Err() != nil
				if canceled {
					return fmt.Errorf("%w: blockNr: %v, hash: %v, validationType: %v",
						ErrValidationCanceled, entry.BlockNumber, entry.BlockHash, validationType)
				}
				return fmt.Errorf("validation of block failed. blockNr: %v, hash: %v, validationType: %v err: %w",
					entry.BlockNumber, entry.BlockHash, validationType, err)
			}

			var gsExpected validator.GoGlobalState
			gsExpected, err = entry.expectedEnd()
			if err != nil || gsEnd != gsExpected {
				return fmt.Errorf("validation of block failed. moduleRoot: %v got: %v expected: %v expectedHeader: %v, validationType: %v, gsErr: %w",
					moduleRoot, gsEnd, gsExpected, entry.BlockHeader, validationType, err)
			}

			return nil
		}

		before := time.Now()

		config := v.config()
		var valError error
		if config.ArbitratorValidator {
			valError = execValidation(v.validationSpawner.ExecuteArbitrator, "arbitrator")
		}
		if config.JitValidator && valError == nil {
			valError = execValidation(v.validationSpawner.ExecuteJit, "jit")
		}
		if valError != nil {
			if errors.Is(valError, ErrValidationCanceled) {
				log.Info("validation cancelled", "info", valError)
			} else {
				err := v.writeToFile(
					entry, moduleRoot, seqMsg,
				)
				if err != nil {
					log.Error("failed to write file", "err", err)
				}
				v.possiblyFatal(valError)
			}
			validationStatus.setStatus(Failed)
			return
		}

		log.Debug(
			"validation succeeded", "blockNr", entry.BlockNumber,
			"blockAge", common.PrettyAge(time.Unix(int64(entry.BlockHeader.Time), 0)),
			"blockDate", time.Unix(int64(entry.BlockHeader.Time), 0),
			"blockHash", entry.BlockHash, "moduleRoot", moduleRoot, "time", time.Since(before),
		)
	}

	validationStatus.setStatus(Valid) // after that - validation entry could be deleted from map

	select {
	case v.checkProgressChan <- struct{}{}:
	default:
	}
}

=======
>>>>>>> 896026b0
func (v *BlockValidator) sendValidations(ctx context.Context) {
	v.reorgMutex.Lock()
	defer v.reorgMutex.Unlock()
	var batchCount uint64
	wasmRoots := v.GetModuleRootsToValidate()
	room := 100 // even if there is more room then that it's fine
	for _, spawner := range v.validationSpawners {
		here := spawner.Room() / len(wasmRoots)
		if here <= 0 {
			return
		}
		if here < room {
			room = here
		}
	}
	for atomic.LoadInt32(&v.reorgsPending) == 0 {
		if room <= 0 {
			return
		}
		if batchCount <= v.globalPosNextSend.BatchNumber {
			var err error
			batchCount, err = v.inboxTracker.GetBatchCount()
			if err != nil {
				log.Error("validator failed to get message count", "err", err)
				return
			}
			if batchCount <= v.globalPosNextSend.BatchNumber {
				return
			}
		}
		seqBatchEntry, haveBatch := v.sequencerBatches.Load(v.globalPosNextSend.BatchNumber)
		if !haveBatch && batchCount == v.globalPosNextSend.BatchNumber+1 {
			// This is the latest batch.
			// Wait a bit to see if the inbox tracker populates this sequencer batch,
			// but if it's still missing after this wait, we'll query it from the inbox reader.
			time.Sleep(time.Second)
			seqBatchEntry, haveBatch = v.sequencerBatches.Load(v.globalPosNextSend.BatchNumber)
		}
		if !haveBatch {
			seqMsg, err := v.inboxReader.GetSequencerMessageBytes(ctx, v.globalPosNextSend.BatchNumber)
			if err != nil {
				log.Error("validator failed to read sequencer message", "err", err)
				return
			}
			v.ProcessBatches(v.globalPosNextSend.BatchNumber, [][]byte{seqMsg})
			seqBatchEntry = seqMsg
		}
		v.blockMutex.Lock()
		if v.lastBlockValidatedUnknown {
			firstMsgInBatch := arbutil.MessageIndex(0)
			if v.globalPosNextSend.BatchNumber > 0 {
				var err error
				firstMsgInBatch, err = v.inboxTracker.GetBatchMessageCount(v.globalPosNextSend.BatchNumber - 1)
				if err != nil {
					v.blockMutex.Unlock()
					log.Error("validator couldnt read message count", "err", err)
					return
				}
			}
			v.lastBlockValidated = uint64(arbutil.MessageCountToBlockNumber(firstMsgInBatch+arbutil.MessageIndex(v.globalPosNextSend.PosInBatch), v.genesisBlockNum))
			v.nextBlockToValidate = v.lastBlockValidated + 1
			v.lastBlockValidatedUnknown = false
			log.Info("Inbox caught up to staker", "blockNr", v.lastBlockValidated, "blockHash", v.lastBlockValidatedHash)
		}
		v.blockMutex.Unlock()
		nextMsg := arbutil.BlockNumberToMessageCount(v.nextBlockToValidate, v.genesisBlockNum) - 1
		// valdationEntries is By blockNumber
		entry, found := v.validations.Load(v.nextBlockToValidate)
		if !found {
			return
		}
		validationStatus, ok := entry.(*validationStatus)
		if !ok || (validationStatus == nil) {
			log.Error("bad entry trying to validate batch")
			return
		}
		if validationStatus.getStatus() < Prepared {
			return
		}
		startPos, endPos, err := GlobalStatePositionsFor(v.inboxTracker, nextMsg, v.globalPosNextSend.BatchNumber)
		if err != nil {
			log.Error("failed calculating position for validation", "err", err, "msg", nextMsg, "batch", v.globalPosNextSend.BatchNumber)
			return
		}
		if startPos != v.globalPosNextSend {
			log.Error("inconsistent pos mapping", "msg", nextMsg, "expected", v.globalPosNextSend, "found", startPos)
			return
		}
		seqMsg, ok := seqBatchEntry.([]byte)
		if !ok {
			batchNum := validationStatus.Entry.StartPosition.BatchNumber
			log.Error("sequencer message bad format", "blockNr", v.nextBlockToValidate, "msgNum", batchNum)
			return
		}
		v.LaunchThread(func(ctx context.Context) {
			validationCtx, cancel := context.WithCancel(ctx)
			defer cancel()
			validationStatus.Cancel = cancel
			err := v.ValidationEntryAddSeqMessage(ctx, validationStatus.Entry, startPos, endPos, seqMsg)
			if err != nil && validationCtx.Err() == nil {
				log.Error("error preparing validation", "err", err)
				return
			}
			input, err := validationStatus.Entry.ToInput()
			if err != nil && validationCtx.Err() == nil {
				log.Error("error preparing validation", "err", err)
				return
			}
			for _, moduleRoot := range wasmRoots {
				for _, spawner := range v.validationSpawners {
					run := spawner.Launch(input, moduleRoot)
					validationStatus.Runs = append(validationStatus.Runs, run)
				}
			}
			replaced := validationStatus.replaceStatus(Prepared, ValidationSent)
			if !replaced {
				v.possiblyFatal(errors.New("failed to set status"))
			}
		})
		room--
		v.nextBlockToValidate++
		v.globalPosNextSend = endPos
	}
}

func (v *BlockValidator) sendRecords(ctx context.Context) {
	v.reorgMutex.Lock()
	defer v.reorgMutex.Unlock()
	nextRecord := v.nextBlockToValidate
	for atomic.LoadInt32(&v.reorgsPending) == 0 {
		if nextRecord >= v.nextBlockToValidate+v.config().PrerecordedBlocks {
			return
		}
		entry, found := v.validations.Load(nextRecord)
		if !found {
			header := v.blockchain.GetHeaderByNumber(nextRecord)
			if header == nil {
				// This block hasn't been created yet.
				return
			}
			prevHeader := v.blockchain.GetHeaderByHash(header.ParentHash)
			if prevHeader == nil && header.ParentHash != (common.Hash{}) {
				log.Warn("failed to get prevHeader in block validator", "num", nextRecord-1, "hash", header.ParentHash)
				return
			}
			msgNum := arbutil.BlockNumberToMessageCount(nextRecord, v.genesisBlockNum) - 1
			msg, err := v.streamer.GetMessage(msgNum)
			if err != nil {
				log.Warn("failed to get message in block validator", "err", err)
				return
			}
			status, err := v.newValidationStatus(prevHeader, header, msg)
			if err != nil {
				log.Warn("failed to create validation status", "err", err)
				return
			}
			v.blockMutex.Lock()
			entry, found = v.validations.Load(nextRecord)
			if !found {
				v.validations.Store(nextRecord, status)
				entry = status
			}
			v.blockMutex.Unlock()
		}
		validationStatus, ok := entry.(*validationStatus)
		if !ok || (validationStatus == nil) {
			log.Error("bad entry trying to send recordings")
			return
		}
		currentStatus := validationStatus.getStatus()
		if currentStatus == RecordFailed {
			// retry
			v.validations.Delete(nextRecord)
			v.triggerSendValidations()
			return
		}
		if currentStatus == Unprepared {
			prevHeader := validationStatus.Entry.PrevBlockHeader
			if prevHeader != nil {
				_, err := v.recordingDatabase.GetOrRecreateState(ctx, prevHeader, stateLogFunc)
				if err != nil {
					log.Error("error trying to prepare state for recording", "err", err)
				}
				// add another reference that will be released by the record thread
				_, err = v.recordingDatabase.StateFor(prevHeader)
				if err != nil {
					log.Error("error trying re-reference state for recording", "err", err)
				}
				if v.lastHeaderForPrepareState != nil {
					v.recordingDatabase.Dereference(v.lastHeaderForPrepareState)
				}
				v.lastHeaderForPrepareState = prevHeader
			}
			err := v.sendRecord(validationStatus, true)
			if err != nil {
				log.Error("error trying to send preimage recording", "err", err)
			}
		}
		nextRecord++
	}
}

func (v *BlockValidator) writeLastValidatedToDb(blockNumber uint64, blockHash common.Hash, endPos GlobalStatePosition) error {
	info := lastBlockValidatedDbInfo{
		BlockNumber:   blockNumber,
		BlockHash:     blockHash,
		AfterPosition: endPos,
	}
	encodedInfo, err := rlp.EncodeToBytes(info)
	if err != nil {
		return err
	}
	err = v.db.Put(lastBlockValidatedInfoKey, encodedInfo)
	if err != nil {
		return err
	}
	return nil
}

func (v *BlockValidator) progressValidated() {
	v.reorgMutex.Lock()
	defer v.reorgMutex.Unlock()
	for atomic.LoadInt32(&v.reorgsPending) == 0 {
		// Reads from blocksValidated can be non-atomic as all writes hold reorgMutex
		checkingBlock := v.lastBlockValidated + 1
		entry, found := v.validations.Load(checkingBlock)
		if !found {
			return
		}
		validationStatus, ok := entry.(*validationStatus)
		if !ok || (validationStatus == nil) {
			log.Error("bad entry trying to advance validated counter")
			return
		}
		if validationStatus.getStatus() < ValidationSent {
			return
		}
		validationEntry := validationStatus.Entry
		if validationEntry.BlockNumber != checkingBlock {
			log.Error("bad block number for validation entry", "expected", checkingBlock, "found", validationEntry.BlockNumber)
			return
		}
		// It's safe to read lastBlockValidatedHash without the lastBlockValidatedMutex as we have the reorgMutex
		if v.lastBlockValidatedHash != validationEntry.PrevBlockHash {
			log.Error("lastBlockValidatedHash is %v but validationEntry has prevBlockHash %v for block number %v", v.lastBlockValidatedHash, validationEntry.PrevBlockHash, v.lastBlockValidated)
			return
		}
		expectedEnd, err := validationEntry.expectedEnd()
		if err != nil {
			v.possiblyFatal(err)
			return
		}
		for _, run := range validationStatus.Runs {
			if !run.Ready() {
				return
			}
			runEnd, err := run.Current()
			if err == nil && runEnd != expectedEnd {
				err = fmt.Errorf("validation failed: expected %v got %v", expectedEnd, runEnd)
				writeErr := v.writeToFile(validationEntry, run.WasmModuleRoot())
				if writeErr != nil {
					log.Warn("failed to write validation debugging info", "err", err)
				}
				v.possiblyFatal(err)
			}
			if err != nil {
				v.possiblyFatal(err)
				validationStatus.setStatus(Failed)
				return
			}
		}
		for _, run := range validationStatus.Runs {
			run.Close()
		}
		validationStatus.replaceStatus(ValidationSent, Valid)
		v.triggerSendValidations()
		earliestBatchKept := atomic.LoadUint64(&v.earliestBatchKept)
		seqMsgNr := validationEntry.StartPosition.BatchNumber
		if earliestBatchKept < seqMsgNr {
			for batch := earliestBatchKept; batch < seqMsgNr; batch++ {
				v.sequencerBatches.Delete(batch)
			}
			atomic.StoreUint64(&v.earliestBatchKept, seqMsgNr)
		}

		v.lastBlockValidatedMutex.Lock()
		atomic.StoreUint64(&v.lastBlockValidated, checkingBlock)
		v.lastBlockValidatedHash = validationEntry.BlockHash
		v.lastBlockValidatedMutex.Unlock()
		v.recentlyValid(validationEntry.BlockHeader)

		v.validations.Delete(checkingBlock)
		select {
		case v.progressChan <- checkingBlock:
		default:
		}
		err = v.writeLastValidatedToDb(validationEntry.BlockNumber, validationEntry.BlockHash, validationEntry.EndPosition)
		if err != nil {
			log.Error("failed to write validated entry to database", "err", err)
		}
	}
}

func (v *BlockValidator) AssumeValid(globalState validator.GoGlobalState) error {
	if v.Started() {
		return errors.Errorf("cannot handle AssumeValid while running")
	}
	v.lastBlockValidatedMutex.Lock()
	defer v.lastBlockValidatedMutex.Unlock()

	// don't do anything if we already validated past that
	if v.globalPosNextSend.BatchNumber > globalState.Batch {
		return nil
	}
	if v.globalPosNextSend.BatchNumber == globalState.Batch && v.globalPosNextSend.PosInBatch > globalState.PosInBatch {
		return nil
	}

	block := v.blockchain.GetBlockByHash(globalState.BlockHash)
	if block == nil {
		v.lastBlockValidatedUnknown = true
	} else {
		v.lastBlockValidated = block.NumberU64()
		v.nextBlockToValidate = v.lastBlockValidated + 1
	}
	v.lastBlockValidatedHash = globalState.BlockHash
	v.globalPosNextSend = GlobalStatePosition{
		BatchNumber: globalState.Batch,
		PosInBatch:  globalState.PosInBatch,
	}
	return nil
}

func (v *BlockValidator) LastBlockValidated() uint64 {
	return atomic.LoadUint64(&v.lastBlockValidated)
}

func (v *BlockValidator) LastBlockValidatedAndHash() (blockNumber uint64, blockHash common.Hash, wasmModuleRoots []common.Hash) {
	v.lastBlockValidatedMutex.Lock()
	blockValidated := v.lastBlockValidated
	blockValidatedHash := v.lastBlockValidatedHash
	v.lastBlockValidatedMutex.Unlock()

	// things can be removed from, but not added to, moduleRootsToValidate. By taking root hashes fter the block we know result is valid
	moduleRootsValidated := v.GetModuleRootsToValidate()

	return blockValidated, blockValidatedHash, moduleRootsValidated
}

// Because batches and blocks are handled at separate layers in the node,
// and because block generation from messages is asynchronous,
// this call is different than ReorgToBlock, which is currently called later.
func (v *BlockValidator) ReorgToBatchCount(count uint64) {
	v.batchMutex.Lock()
	defer v.batchMutex.Unlock()
	v.reorgToBatchCountImpl(count)
}

func (v *BlockValidator) reorgToBatchCountImpl(count uint64) {
	localBatchCount := v.nextBatchKept
	if localBatchCount < count {
		return
	}
	for i := count; i < localBatchCount; i++ {
		v.sequencerBatches.Delete(i)
	}
	v.nextBatchKept = count
}

func (v *BlockValidator) ProcessBatches(pos uint64, batches [][]byte) {
	v.batchMutex.Lock()
	defer v.batchMutex.Unlock()

	v.reorgToBatchCountImpl(pos)

	// Attempt to fill in earliestBatchKept if it's empty
	atomic.CompareAndSwapUint64(&v.earliestBatchKept, 0, pos)

	for i, msg := range batches {
		v.sequencerBatches.Store(pos+uint64(i), msg)
	}
	v.nextBatchKept = pos + uint64(len(batches))
	v.triggerSendValidations()
}

func (v *BlockValidator) ReorgToBlock(blockNum uint64, blockHash common.Hash) error {
	v.blockMutex.Lock()
	defer v.blockMutex.Unlock()

	atomic.AddInt32(&v.reorgsPending, 1)
	v.reorgMutex.Lock()
	defer v.reorgMutex.Unlock()
	atomic.AddInt32(&v.reorgsPending, -1)

	if blockNum < v.lastValidationEntryBlock {
		log.Warn("block validator processing reorg", "blockNum", blockNum)
		err := v.reorgToBlockImpl(blockNum, blockHash, false)
		if err != nil {
			return fmt.Errorf("block validator reorg failed: %w", err)
		}
	}

	return nil
}

func (v *BlockValidator) reorgToBlockImpl(blockNum uint64, blockHash common.Hash, hasLastValidatedMutex bool) error {
	for b := blockNum + 1; b <= v.lastValidationEntryBlock; b++ {
		entry, found := v.validations.Load(b)
		if !found {
			continue
		}
		v.validations.Delete(b)

		validationStatus, ok := entry.(*validationStatus)
		if !ok || (validationStatus == nil) {
			log.Error("bad entry trying to reorg block validator")
			continue
		}
		log.Debug("canceling validation due to reorg", "block", b)
		if validationStatus.Cancel != nil {
			validationStatus.Cancel()
		}
	}
	v.lastValidationEntryBlock = blockNum
	if v.nextBlockToValidate <= blockNum+1 {
		return nil
	}
	msgIndex := arbutil.BlockNumberToMessageCount(blockNum, v.genesisBlockNum) - 1
	batchCount, err := v.inboxTracker.GetBatchCount()
	if err != nil {
		return err
	}
	batch, err := FindBatchContainingMessageIndex(v.inboxTracker, msgIndex, batchCount)
	if err != nil {
		return err
	}
	if batch >= batchCount {
		// This reorg is past the latest batch.
		// Attempt to recover by loading a next validation state at the start of the next batch.
		v.globalPosNextSend = GlobalStatePosition{
			BatchNumber: batch,
			PosInBatch:  0,
		}
		msgCount, err := v.inboxTracker.GetBatchMessageCount(batch - 1)
		if err != nil {
			return err
		}
		nextBlockSigned := arbutil.MessageCountToBlockNumber(msgCount, v.genesisBlockNum) + 1
		if nextBlockSigned <= 0 {
			return errors.New("reorg past genesis block")
		}
		blockNum = uint64(nextBlockSigned) - 1
		block := v.blockchain.GetBlockByNumber(blockNum)
		if block == nil {
			return fmt.Errorf("failed to get end of batch block %v", blockNum)
		}
		blockHash = block.Hash()
		v.lastValidationEntryBlock = blockNum
	} else {
		_, v.globalPosNextSend, err = GlobalStatePositionsFor(v.inboxTracker, msgIndex, batch)
		if err != nil {
			return err
		}
	}
	if v.nextBlockToValidate > blockNum+1 {
		v.nextBlockToValidate = blockNum + 1
	}

	if v.lastBlockValidated > blockNum {
		if !hasLastValidatedMutex {
			v.lastBlockValidatedMutex.Lock()
		}
		atomic.StoreUint64(&v.lastBlockValidated, blockNum)
		v.lastBlockValidatedHash = blockHash
		if !hasLastValidatedMutex {
			v.lastBlockValidatedMutex.Unlock()
		}

		err = v.writeLastValidatedToDb(blockNum, blockHash, v.globalPosNextSend)
		if err != nil {
			return err
		}
	}

	return nil
}

// Initialize must be called after SetCurrentWasmModuleRoot sets the current one
func (v *BlockValidator) Initialize() error {
	config := v.config()
	currentModuleRoot := config.CurrentModuleRoot
	switch currentModuleRoot {
	case "latest":
		latest, err := v.execSpawner.LatestWasmModuleRoot()
		if err != nil {
			return err
		}
		v.currentWasmModuleRoot = latest
	case "current":
		if (v.currentWasmModuleRoot == common.Hash{}) {
			return errors.New("wasmModuleRoot set to 'current' - but info not set from chain")
		}
	default:
		v.currentWasmModuleRoot = common.HexToHash(currentModuleRoot)
		if (v.currentWasmModuleRoot == common.Hash{}) {
			return errors.New("current-module-root config value illegal")
		}
	}
	log.Info("BlockValidator initialized", "current", v.currentWasmModuleRoot, "pending", v.pendingWasmModuleRoot)
	return nil
}

func (v *BlockValidator) Start(ctxIn context.Context) error {
	v.StopWaiter.Start(ctxIn, v)
	err := stopwaiter.CallIterativelyWith[struct{}](&v.StopWaiterSafe,
		func(ctx context.Context, unused struct{}) time.Duration {
			v.sendRecords(ctx)
			v.sendValidations(ctx)
			return v.config().ValidationPoll
		},
		v.sendValidationsChan)
	if err != nil {
		return err
	}
	v.CallIteratively(func(ctx context.Context) time.Duration {
		v.progressValidated()
		return v.config().ValidationPoll
	})
	lastValid := uint64(0)
	v.CallIteratively(func(ctx context.Context) time.Duration {
		newValid, validHash, wasmModuleRoots := v.LastBlockValidatedAndHash()
		if newValid != lastValid {
			validHeader := v.blockchain.GetHeader(validHash, newValid)
			if validHeader == nil {
				foundHeader := v.blockchain.GetHeaderByNumber(newValid)
				foundHash := common.Hash{}
				if foundHeader != nil {
					foundHash = foundHeader.Hash()
				}
				log.Warn("last valid block not in blockchain", "blockNum", newValid, "validatedBlockHash", validHash, "found-hash", foundHash)
			} else {
				validTimestamp := time.Unix(int64(validHeader.Time), 0)
				log.Info("Validated blocks", "blockNum", newValid, "hash", validHash,
					"timestamp", validTimestamp, "age", time.Since(validTimestamp), "wasm", wasmModuleRoots)
			}
			lastValid = newValid
		}
		return time.Second
	})
	return nil
}

func (v *BlockValidator) StopAndWait() {
	v.StopWaiter.StopAndWait()
	err := v.recentShutdown()
	if err != nil {
		log.Error("error storing valid state", "err", err)
	}
}

// WaitForBlock can only be used from One thread
func (v *BlockValidator) WaitForBlock(ctx context.Context, blockNumber uint64, timeout time.Duration) bool {
	timer := time.NewTimer(timeout)
	defer timer.Stop()
	for {
		if atomic.LoadUint64(&v.lastBlockValidated) >= blockNumber {
			return true
		}
		select {
		case <-timer.C:
			if atomic.LoadUint64(&v.lastBlockValidated) >= blockNumber {
				return true
			}
			return false
		case block, ok := <-v.progressChan:
			if block >= blockNumber {
				return true
			}
			if !ok {
				return false
			}
		case <-ctx.Done():
			return false
		}
	}
}<|MERGE_RESOLUTION|>--- conflicted
+++ resolved
@@ -440,100 +440,6 @@
 
 var ErrValidationCanceled = errors.New("validation of block cancelled")
 
-<<<<<<< HEAD
-func (v *BlockValidator) validate(ctx context.Context, validationStatus *validationStatus, seqMsg []byte) {
-	if currentStatus := validationStatus.getStatus(); currentStatus != Prepared {
-		log.Error("attempted to validate unprepared validation entry", "status", currentStatus)
-		return
-	}
-	entry := validationStatus.Entry
-	defer func() {
-		atomic.AddInt32(&v.atomicValidationsRunning, -1)
-		v.triggerSendValidations()
-	}()
-	entry.BatchInfo = append(entry.BatchInfo, validator.BatchInfo{
-		Number: entry.StartPosition.BatchNumber,
-		Data:   seqMsg,
-	})
-	log.Debug(
-		"starting validation for block", "blockNr", entry.BlockNumber,
-		"blockAge", common.PrettyAge(time.Unix(int64(entry.BlockHeader.Time), 0)),
-		"blockDate", time.Unix(int64(entry.BlockHeader.Time), 0),
-	)
-	for _, moduleRoot := range validationStatus.ModuleRoots {
-
-		type replay = func(context.Context, *validator.ValidationInput, common.Hash) (validator.GoGlobalState, error)
-
-		execValidation := func(replay replay, validationType string) error {
-			input, err := entry.ToInput()
-			if err != nil {
-				return err
-			}
-			gsEnd, err := replay(ctx, input, moduleRoot)
-			if err != nil {
-				canceled := ctx.Err() != nil
-				if canceled {
-					return fmt.Errorf("%w: blockNr: %v, hash: %v, validationType: %v",
-						ErrValidationCanceled, entry.BlockNumber, entry.BlockHash, validationType)
-				}
-				return fmt.Errorf("validation of block failed. blockNr: %v, hash: %v, validationType: %v err: %w",
-					entry.BlockNumber, entry.BlockHash, validationType, err)
-			}
-
-			var gsExpected validator.GoGlobalState
-			gsExpected, err = entry.expectedEnd()
-			if err != nil || gsEnd != gsExpected {
-				return fmt.Errorf("validation of block failed. moduleRoot: %v got: %v expected: %v expectedHeader: %v, validationType: %v, gsErr: %w",
-					moduleRoot, gsEnd, gsExpected, entry.BlockHeader, validationType, err)
-			}
-
-			return nil
-		}
-
-		before := time.Now()
-
-		config := v.config()
-		var valError error
-		if config.ArbitratorValidator {
-			valError = execValidation(v.validationSpawner.ExecuteArbitrator, "arbitrator")
-		}
-		if config.JitValidator && valError == nil {
-			valError = execValidation(v.validationSpawner.ExecuteJit, "jit")
-		}
-		if valError != nil {
-			if errors.Is(valError, ErrValidationCanceled) {
-				log.Info("validation cancelled", "info", valError)
-			} else {
-				err := v.writeToFile(
-					entry, moduleRoot, seqMsg,
-				)
-				if err != nil {
-					log.Error("failed to write file", "err", err)
-				}
-				v.possiblyFatal(valError)
-			}
-			validationStatus.setStatus(Failed)
-			return
-		}
-
-		log.Debug(
-			"validation succeeded", "blockNr", entry.BlockNumber,
-			"blockAge", common.PrettyAge(time.Unix(int64(entry.BlockHeader.Time), 0)),
-			"blockDate", time.Unix(int64(entry.BlockHeader.Time), 0),
-			"blockHash", entry.BlockHash, "moduleRoot", moduleRoot, "time", time.Since(before),
-		)
-	}
-
-	validationStatus.setStatus(Valid) // after that - validation entry could be deleted from map
-
-	select {
-	case v.checkProgressChan <- struct{}{}:
-	default:
-	}
-}
-
-=======
->>>>>>> 896026b0
 func (v *BlockValidator) sendValidations(ctx context.Context) {
 	v.reorgMutex.Lock()
 	defer v.reorgMutex.Unlock()
