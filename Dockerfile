FROM debian:bookworm-slim as brotli-wasm-builder
WORKDIR /workspace
RUN apt-get update && \
    apt-get install -y cmake make git lbzip2 python3 xz-utils && \
    git clone https://github.com/emscripten-core/emsdk.git && \
    cd emsdk && \
    ./emsdk install 3.1.7 && \
    ./emsdk activate 3.1.7
COPY scripts/build-brotli.sh scripts/
COPY brotli brotli
RUN cd emsdk && . ./emsdk_env.sh && cd .. && ./scripts/build-brotli.sh -w -t /workspace/install/

FROM scratch as brotli-wasm-export
COPY --from=brotli-wasm-builder /workspace/install/ /

FROM debian:bookworm-slim as brotli-library-builder
WORKDIR /workspace
COPY scripts/build-brotli.sh scripts/
COPY brotli brotli
RUN apt-get update && \
    apt-get install -y cmake make gcc git && \
    ./scripts/build-brotli.sh -l -t /workspace/install/

FROM scratch as brotli-library-export
COPY --from=brotli-library-builder /workspace/install/ /

FROM node:16-bookworm-slim as contracts-builder
RUN apt-get update && \
    apt-get install -y git python3 make g++ curl
RUN curl -L https://foundry.paradigm.xyz | bash && . ~/.bashrc && ~/.foundry/bin/foundryup
WORKDIR /workspace
COPY contracts/package.json contracts/yarn.lock contracts/
RUN cd contracts && yarn install
COPY contracts contracts/
COPY Makefile .
RUN . ~/.bashrc && NITRO_BUILD_IGNORE_TIMESTAMPS=1 make build-solidity

FROM debian:bookworm-20231218 as wasm-base
WORKDIR /workspace
RUN apt-get update && apt-get install -y curl build-essential=12.9

FROM wasm-base as wasm-libs-builder
# clang / lld used by soft-float wasm
RUN apt-get update && \
    apt-get install -y clang=1:14.0-55.7~deb12u1 lld=1:14.0-55.7~deb12u1 wabt
# pinned rust 1.75.0
RUN curl --proto '=https' --tlsv1.2 -sSf https://sh.rustup.rs | sh -s -- -y --default-toolchain 1.75.0 --target x86_64-unknown-linux-gnu wasm32-unknown-unknown wasm32-wasi
COPY ./Makefile ./
COPY arbitrator/Cargo.* arbitrator/
COPY arbitrator/arbutil arbitrator/arbutil
COPY arbitrator/brotli arbitrator/brotli
COPY arbitrator/caller-env arbitrator/caller-env
COPY arbitrator/prover arbitrator/prover
COPY arbitrator/wasm-libraries arbitrator/wasm-libraries
COPY arbitrator/tools/wasmer arbitrator/tools/wasmer
COPY brotli brotli
COPY scripts/build-brotli.sh scripts/
COPY --from=brotli-wasm-export / target/
RUN apt-get update && apt-get install -y cmake
RUN . ~/.cargo/env && NITRO_BUILD_IGNORE_TIMESTAMPS=1 RUSTFLAGS='-C symbol-mangling-version=v0' make build-wasm-libs

FROM scratch as wasm-libs-export
COPY --from=wasm-libs-builder /workspace/ /

FROM wasm-base as wasm-bin-builder
# pinned go version
<<<<<<< HEAD
RUN curl -L https://golang.org/dl/go1.21.7.linux-`dpkg --print-architecture`.tar.gz | tar -C /usr/local -xzf -
=======
RUN curl -L https://golang.org/dl/go1.21.10.linux-`dpkg --print-architecture`.tar.gz | tar -C /usr/local -xzf -
>>>>>>> e6f81cbc
COPY ./Makefile ./go.mod ./go.sum ./
COPY ./arbcompress ./arbcompress
COPY ./arbos ./arbos
COPY ./arbstate ./arbstate
COPY ./arbutil ./arbutil
COPY ./gethhook ./gethhook
COPY ./blsSignatures ./blsSignatures
COPY ./cmd/chaininfo ./cmd/chaininfo
COPY ./cmd/replay ./cmd/replay
COPY ./das/dastree ./das/dastree
COPY ./das/avail ./das/avail
COPY ./precompiles ./precompiles
COPY ./statetransfer ./statetransfer
COPY ./util ./util
COPY ./wavmio ./wavmio
COPY ./zeroheavy ./zeroheavy
COPY ./contracts/src/precompiles/ ./contracts/src/precompiles/
COPY ./contracts/package.json ./contracts/yarn.lock ./contracts/
COPY ./solgen/gen.go ./solgen/
COPY ./fastcache ./fastcache
COPY ./go-ethereum ./go-ethereum
COPY --from=brotli-wasm-export / target/
COPY --from=contracts-builder workspace/contracts/build/contracts/src/precompiles/ contracts/build/contracts/src/precompiles/
COPY --from=contracts-builder workspace/contracts/node_modules/@offchainlabs/upgrade-executor/build/contracts/src/UpgradeExecutor.sol/UpgradeExecutor.json contracts/
COPY --from=contracts-builder workspace/.make/ .make/
RUN PATH="$PATH:/usr/local/go/bin" NITRO_BUILD_IGNORE_TIMESTAMPS=1 make build-wasm-bin

FROM rust:1.75-slim-bookworm as prover-header-builder
WORKDIR /workspace
RUN export DEBIAN_FRONTEND=noninteractive && \
    apt-get update && \
    apt-get install -y make clang wabt && \
    cargo install --force cbindgen
COPY arbitrator/Cargo.* arbitrator/
COPY ./Makefile ./
COPY arbitrator/arbutil arbitrator/arbutil
COPY arbitrator/brotli arbitrator/brotli
COPY arbitrator/caller-env arbitrator/caller-env
COPY arbitrator/prover arbitrator/prover
COPY arbitrator/wasm-libraries arbitrator/wasm-libraries
COPY arbitrator/jit arbitrator/jit
COPY arbitrator/stylus arbitrator/stylus
COPY arbitrator/tools/wasmer arbitrator/tools/wasmer
COPY --from=brotli-wasm-export / target/
COPY scripts/build-brotli.sh scripts/
COPY brotli brotli
RUN apt-get update && apt-get install -y cmake
RUN NITRO_BUILD_IGNORE_TIMESTAMPS=1 make build-prover-header

FROM scratch as prover-header-export
COPY --from=prover-header-builder /workspace/target/ /

FROM rust:1.75-slim-bookworm as prover-builder
WORKDIR /workspace
RUN export DEBIAN_FRONTEND=noninteractive && \
    apt-get update && \
    apt-get install -y make wget gpg software-properties-common zlib1g-dev libstdc++-12-dev wabt
RUN wget -O - https://apt.llvm.org/llvm-snapshot.gpg.key | apt-key add - && \
    add-apt-repository 'deb http://apt.llvm.org/bookworm/ llvm-toolchain-bookworm-15 main' && \
    apt-get update && \
    apt-get install -y llvm-15-dev libclang-common-15-dev
COPY --from=brotli-library-export / target/
COPY arbitrator/Cargo.* arbitrator/
COPY arbitrator/arbutil arbitrator/arbutil
COPY arbitrator/brotli arbitrator/brotli
COPY arbitrator/caller-env arbitrator/caller-env
COPY arbitrator/prover/Cargo.toml arbitrator/prover/
COPY arbitrator/jit/Cargo.toml arbitrator/jit/
COPY arbitrator/stylus/Cargo.toml arbitrator/stylus/
COPY arbitrator/tools/wasmer arbitrator/tools/wasmer
COPY arbitrator/wasm-libraries/user-host-trait/Cargo.toml arbitrator/wasm-libraries/user-host-trait/Cargo.toml
RUN bash -c 'mkdir arbitrator/{prover,jit,stylus}/src arbitrator/wasm-libraries/user-host-trait/src'
RUN echo "fn test() {}" > arbitrator/jit/src/lib.rs && \
    echo "fn test() {}" > arbitrator/prover/src/lib.rs && \
    echo "fn test() {}" > arbitrator/stylus/src/lib.rs && \
    echo "fn test() {}" > arbitrator/wasm-libraries/user-host-trait/src/lib.rs && \
    cargo build --manifest-path arbitrator/Cargo.toml --release --lib && \
    rm arbitrator/prover/src/lib.rs arbitrator/jit/src/lib.rs arbitrator/stylus/src/lib.rs && \
    rm arbitrator/wasm-libraries/user-host-trait/src/lib.rs
COPY ./Makefile ./
COPY arbitrator/prover arbitrator/prover
COPY arbitrator/wasm-libraries arbitrator/wasm-libraries
COPY arbitrator/jit arbitrator/jit
COPY arbitrator/stylus arbitrator/stylus
COPY --from=brotli-wasm-export / target/
COPY scripts/build-brotli.sh scripts/
COPY brotli brotli
RUN touch -a -m arbitrator/prover/src/lib.rs
RUN NITRO_BUILD_IGNORE_TIMESTAMPS=1 make build-prover-lib
RUN NITRO_BUILD_IGNORE_TIMESTAMPS=1 make build-prover-bin
RUN NITRO_BUILD_IGNORE_TIMESTAMPS=1 make build-jit

FROM scratch as prover-export
COPY --from=prover-builder /workspace/target/ /

FROM debian:bookworm-slim as module-root-calc
WORKDIR /workspace
RUN export DEBIAN_FRONTEND=noninteractive && \
    apt-get update && \
    apt-get install -y wabt make
COPY --from=prover-export / target/
COPY --from=wasm-bin-builder /workspace/target/ target/
COPY --from=wasm-bin-builder /workspace/.make/ .make/
COPY --from=wasm-libs-builder /workspace/target/ target/
COPY --from=wasm-libs-builder /workspace/arbitrator/prover/ arbitrator/prover/
COPY --from=wasm-libs-builder /workspace/arbitrator/tools/wasmer/ arbitrator/tools/wasmer/
COPY --from=wasm-libs-builder /workspace/arbitrator/wasm-libraries/ arbitrator/wasm-libraries/
COPY --from=wasm-libs-builder /workspace/arbitrator/arbutil arbitrator/arbutil
COPY --from=wasm-libs-builder /workspace/arbitrator/brotli arbitrator/brotli
COPY --from=wasm-libs-builder /workspace/arbitrator/caller-env arbitrator/caller-env
COPY --from=wasm-libs-builder /workspace/.make/ .make/
COPY ./Makefile ./
COPY ./arbitrator ./arbitrator
COPY ./solgen ./solgen
COPY ./contracts ./contracts
RUN NITRO_BUILD_IGNORE_TIMESTAMPS=1 make build-replay-env

FROM debian:bookworm-slim as machine-versions
RUN apt-get update && apt-get install -y unzip wget curl
WORKDIR /workspace/machines
# Download WAVM machines
COPY ./scripts/download-machine.sh .
#RUN ./download-machine.sh consensus-v1-rc1 0xbb9d58e9527566138b682f3a207c0976d5359837f6e330f4017434cca983ff41
#RUN ./download-machine.sh consensus-v2.1 0x9d68e40c47e3b87a8a7e6368cc52915720a6484bb2f47ceabad7e573e3a11232
#RUN ./download-machine.sh consensus-v3 0x53c288a0ca7100c0f2db8ab19508763a51c7fd1be125d376d940a65378acaee7
#RUN ./download-machine.sh consensus-v3.1 0x588762be2f364be15d323df2aa60ffff60f2b14103b34823b6f7319acd1ae7a3
#RUN ./download-machine.sh consensus-v3.2 0xcfba6a883c50a1b4475ab909600fa88fc9cceed9e3ff6f43dccd2d27f6bd57cf
#RUN ./download-machine.sh consensus-v4 0xa24ccdb052d92c5847e8ea3ce722442358db4b00985a9ee737c4e601b6ed9876
#RUN ./download-machine.sh consensus-v5 0x1e09e6d9e35b93f33ed22b2bc8dc10bbcf63fdde5e8a1fb8cc1bcd1a52f14bd0
#RUN ./download-machine.sh consensus-v6 0x3848eff5e0356faf1fc9cafecb789584c5e7f4f8f817694d842ada96613d8bab
#RUN ./download-machine.sh consensus-v7 0x53dd4b9a3d807a8cbb4d58fbfc6a0857c3846d46956848cae0a1cc7eca2bb5a8
#RUN ./download-machine.sh consensus-v7.1 0x2b20e1490d1b06299b222f3239b0ae07e750d8f3b4dedd19f500a815c1548bbc
#RUN ./download-machine.sh consensus-v9 0xd1842bfbe047322b3f3b3635b5fe62eb611557784d17ac1d2b1ce9c170af6544
#RUN ./download-machine.sh consensus-v10 0x6b94a7fc388fd8ef3def759297828dc311761e88d8179c7ee8d3887dc554f3c3
#RUN ./download-machine.sh consensus-v10.1 0xda4e3ad5e7feacb817c21c8d0220da7650fe9051ece68a3f0b1c5d38bbb27b21
#RUN ./download-machine.sh consensus-v10.2 0x0754e09320c381566cc0449904c377a52bd34a6b9404432e80afd573b67f7b17
#RUN ./download-machine.sh consensus-v10.3 0xf559b6d4fa869472dabce70fe1c15221bdda837533dfd891916836975b434dec
#RUN ./download-machine.sh consensus-v11 0xf4389b835497a910d7ba3ebfb77aa93da985634f3c052de1290360635be40c4a
#RUN ./download-machine.sh consensus-v11.1 0x68e4fe5023f792d4ef584796c84d710303a5e12ea02d6e37e2b5e9c4332507c4
#RUN ./download-machine.sh consensus-v20 0x8b104a2e80ac6165dc58b9048de12f301d70b02a0ab51396c22b4b4b802a16a4
RUN ./download-machine.sh consensus-v30-rc.2 0xb0de9cb89e4d944ae6023a3b62276e54804c242fd8c4c2d8e6cc4450f5fa8b1b

FROM golang:1.21.10-bookworm as node-builder
WORKDIR /workspace
ARG version=""
ARG datetime=""
ARG modified=""
ENV NITRO_VERSION=$version
ENV NITRO_DATETIME=$datetime
ENV NITRO_MODIFIED=$modified
RUN export DEBIAN_FRONTEND=noninteractive && \
    apt-get update && \
    apt-get install -y wabt
COPY go.mod go.sum ./
COPY go-ethereum/go.mod go-ethereum/go.sum go-ethereum/
COPY fastcache/go.mod fastcache/go.sum fastcache/
RUN go mod download
COPY . ./
COPY --from=contracts-builder workspace/contracts/build/ contracts/build/
COPY --from=contracts-builder workspace/contracts/out/ contracts/out/
COPY --from=contracts-builder workspace/contracts/node_modules/@offchainlabs/upgrade-executor/build/contracts/src/UpgradeExecutor.sol/UpgradeExecutor.json contracts/node_modules/@offchainlabs/upgrade-executor/build/contracts/src/UpgradeExecutor.sol/
COPY --from=contracts-builder workspace/.make/ .make/
COPY --from=prover-header-export / target/
COPY --from=brotli-library-export / target/
COPY --from=prover-export / target/
RUN mkdir -p target/bin
COPY .nitro-tag.txt /nitro-tag.txt
RUN NITRO_BUILD_IGNORE_TIMESTAMPS=1 make build

FROM node-builder as fuzz-builder
RUN mkdir fuzzers/
RUN ./scripts/fuzz.bash --build --binary-path /workspace/fuzzers/

FROM debian:bookworm-slim as nitro-fuzzer
COPY --from=fuzz-builder /workspace/fuzzers/*.fuzz /usr/local/bin/
COPY ./scripts/fuzz.bash /usr/local/bin
RUN mkdir /fuzzcache
ENTRYPOINT [ "/usr/local/bin/fuzz.bash", "FuzzStateTransition", "--binary-path", "/usr/local/bin/", "--fuzzcache-path", "/fuzzcache" ]

FROM debian:bookworm-slim as nitro-node-slim
WORKDIR /home/user
COPY --from=node-builder /workspace/target/bin/nitro /usr/local/bin/
COPY --from=node-builder /workspace/target/bin/relay /usr/local/bin/
COPY --from=node-builder /workspace/target/bin/nitro-val /usr/local/bin/
COPY --from=node-builder /workspace/target/bin/seq-coordinator-manager /usr/local/bin/
COPY --from=machine-versions /workspace/machines /home/user/target/machines
USER root
RUN export DEBIAN_FRONTEND=noninteractive && \
    apt-get update && \
    apt-get install -y \
    ca-certificates \
    wabt && \
    /usr/sbin/update-ca-certificates && \
    useradd -s /bin/bash user && \
    mkdir -p /home/user/l1keystore && \
    mkdir -p /home/user/.arbitrum/local/nitro && \
    chown -R user:user /home/user && \
    chmod -R 555 /home/user/target/machines && \
    apt-get clean && \
    rm -rf /var/lib/apt/lists/* /usr/share/doc/* /var/cache/ldconfig/aux-cache /usr/lib/python3.9/__pycache__/ /usr/lib/python3.9/*/__pycache__/ /var/log/* && \
    nitro --version

USER user
WORKDIR /home/user/
ENTRYPOINT [ "/usr/local/bin/nitro" ]

FROM offchainlabs/nitro-node:v2.3.4-rc.5-b4cc111 as nitro-legacy

FROM nitro-node-slim as nitro-node
USER root
COPY --from=prover-export /bin/jit                        /usr/local/bin/
COPY --from=node-builder  /workspace/target/bin/daserver  /usr/local/bin/
COPY --from=node-builder  /workspace/target/bin/datool    /usr/local/bin/
COPY --from=nitro-legacy /home/user/target/machines /home/user/nitro-legacy/machines
RUN rm -rf /workspace/target/legacy-machines/latest
RUN export DEBIAN_FRONTEND=noninteractive && \
    apt-get update && \
    apt-get install -y \
    curl procps jq rsync \
    node-ws vim-tiny python3 \
    dnsutils && \
    apt-get clean && \
    rm -rf /var/lib/apt/lists/* /usr/share/doc/* /var/cache/ldconfig/aux-cache /usr/lib/python3.9/__pycache__/ /usr/lib/python3.9/*/__pycache__/ /var/log/* && \
    nitro --version
ENTRYPOINT [ "/usr/local/bin/nitro" , "--validation.wasm.allowed-wasm-module-roots", "/home/user/nitro-legacy/machines,/home/user/target/machines"]

USER user

FROM nitro-node as nitro-node-validator
USER root
COPY --from=nitro-legacy /usr/local/bin/nitro-val /home/user/nitro-legacy/bin/nitro-val
COPY --from=nitro-legacy /usr/local/bin/jit /home/user/nitro-legacy/bin/jit
RUN export DEBIAN_FRONTEND=noninteractive && \
    apt-get update && \
    apt-get install -y xxd netcat-traditional && \
    rm -rf /var/lib/apt/lists/* /usr/share/doc/* /var/cache/ldconfig/aux-cache /usr/lib/python3.9/__pycache__/ /usr/lib/python3.9/*/__pycache__/ /var/log/*
COPY scripts/split-val-entry.sh /usr/local/bin
ENTRYPOINT [ "/usr/local/bin/split-val-entry.sh" ]
USER user

FROM nitro-node-validator as nitro-node-dev
USER root
# Copy in latest WASM module root
RUN rm -f /home/user/target/machines/latest
COPY --from=prover-export /bin/jit                                         /usr/local/bin/
COPY --from=node-builder  /workspace/target/bin/deploy                     /usr/local/bin/
COPY --from=node-builder  /workspace/target/bin/seq-coordinator-invalidate /usr/local/bin/
COPY --from=module-root-calc /workspace/target/machines/latest/machine.wavm.br /home/user/target/machines/latest/
COPY --from=module-root-calc /workspace/target/machines/latest/until-host-io-state.bin /home/user/target/machines/latest/
COPY --from=module-root-calc /workspace/target/machines/latest/module-root.txt /home/user/target/machines/latest/
COPY --from=module-root-calc /workspace/target/machines/latest/replay.wasm /home/user/target/machines/latest/
RUN export DEBIAN_FRONTEND=noninteractive && \
    apt-get update && \
    apt-get install -y \
    sudo && \
    chmod -R 555 /home/user/target/machines && \
    adduser user sudo && \
    echo '%sudo ALL=(ALL) NOPASSWD:ALL' >> /etc/sudoers && \
    apt-get clean && \
    rm -rf /var/lib/apt/lists/* /usr/share/doc/* /var/cache/ldconfig/aux-cache /usr/lib/python3.9/__pycache__/ /usr/lib/python3.9/*/__pycache__/ /var/log/* && \
    nitro --version

USER user

FROM nitro-node as nitro-node-default
# Just to ensure nitro-node-dist is default<|MERGE_RESOLUTION|>--- conflicted
+++ resolved
@@ -64,11 +64,7 @@
 
 FROM wasm-base as wasm-bin-builder
 # pinned go version
-<<<<<<< HEAD
-RUN curl -L https://golang.org/dl/go1.21.7.linux-`dpkg --print-architecture`.tar.gz | tar -C /usr/local -xzf -
-=======
 RUN curl -L https://golang.org/dl/go1.21.10.linux-`dpkg --print-architecture`.tar.gz | tar -C /usr/local -xzf -
->>>>>>> e6f81cbc
 COPY ./Makefile ./go.mod ./go.sum ./
 COPY ./arbcompress ./arbcompress
 COPY ./arbos ./arbos
