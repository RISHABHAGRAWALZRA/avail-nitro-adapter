--- conflicted
+++ resolved
@@ -120,7 +120,17 @@
 	return arbstate.DiscardImmediately, nil
 }
 
-<<<<<<< HEAD
+type PreimageAvailDAReader struct{}
+
+func (availDAReader *PreimageAvailDAReader) Read(ctx context.Context, blobPointer avail.BlobPointer) ([]byte, error) {
+	oracle := func(hash common.Hash) ([]byte, error) {
+		return wavmio.ResolveTypedPreimage(arbutil.Keccak256PreimageType, hash)
+	}
+	data, err := dastree.Content(blobPointer.DasTreeRootHash, oracle)
+	log.Info("Data is being retrieved from oracle", len(data))
+	return data, err
+}
+
 type BlobPreimageReader struct {
 }
 
@@ -143,17 +153,6 @@
 		blobs = append(blobs, blob)
 	}
 	return blobs, nil
-=======
-type PreimageAvailDAReader struct{}
-
-func (availDAReader *PreimageAvailDAReader) Read(ctx context.Context, blobPointer avail.BlobPointer) ([]byte, error) {
-	oracle := func(hash common.Hash) ([]byte, error) {
-		return wavmio.ResolveTypedPreimage(arbutil.Keccak256PreimageType, hash)
-	}
-	data, err := dastree.Content(blobPointer.DasTreeRootHash, oracle)
-	log.Info("Data is being retrieved from oracle", len(data))
-	return data, err
->>>>>>> a915e5ad
 }
 
 // To generate:
@@ -223,12 +222,8 @@
 		if backend.GetPositionWithinMessage() > 0 {
 			keysetValidationMode = arbstate.KeysetDontValidate
 		}
-<<<<<<< HEAD
-		inboxMultiplexer := arbstate.NewInboxMultiplexer(backend, delayedMessagesRead, dasReader, &BlobPreimageReader{}, keysetValidationMode)
-=======
 		log.Info("Params passed on readMessage func", "dasEnabled", dasEnabled, "availDAEnabled", availDAEnabled)
-		inboxMultiplexer := arbstate.NewInboxMultiplexer(backend, delayedMessagesRead, dasReader, availDAReader, keysetValidationMode)
->>>>>>> a915e5ad
+		inboxMultiplexer := arbstate.NewInboxMultiplexer(backend, delayedMessagesRead, dasReader, availDAReader, &BlobPreimageReader{}, keysetValidationMode)
 		ctx := context.Background()
 		message, err := inboxMultiplexer.Pop(ctx)
 		if err != nil {
