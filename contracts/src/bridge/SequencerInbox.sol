--- conflicted
+++ resolved
@@ -181,7 +181,6 @@
             data,
             afterDelayedMessagesRead
         );
-<<<<<<< HEAD
         // we set the calldata length posted to 0 here since the caller isn't the origin
         // of the tx, so they might have not paid tx input cost for the calldata
         (
@@ -191,12 +190,6 @@
             bytes32 afterAcc
         ) = addSequencerL2BatchImpl(dataHash, afterDelayedMessagesRead, 0);
         if (seqMessageCount != sequenceNumber) revert BadSequencerNumber();
-=======
-        (bytes32 beforeAcc, bytes32 delayedAcc, bytes32 afterAcc) = addSequencerL2BatchImpl(
-            dataHash,
-            afterDelayedMessagesRead
-        );
->>>>>>> db445097
         emit SequencerBatchDelivered(
             sequenceNumber,
             beforeAcc,
@@ -309,7 +302,7 @@
         }
     }
 
-    function inboxAccs(uint256 index) external view returns (bytes32) {
+    function inboxAccs(uint256 index) external view override returns (bytes32) {
         return bridge.sequencerInboxAccs(index);
     }
 
@@ -323,6 +316,7 @@
      */
     function setMaxTimeVariation(ISequencerInbox.MaxTimeVariation memory maxTimeVariation_)
         external
+        override
         onlyRollupOwner
     {
         maxTimeVariation = maxTimeVariation_;
@@ -334,7 +328,7 @@
      * @param addr the address
      * @param isBatchPoster_ if the specified address should be authorized as a batch poster
      */
-    function setIsBatchPoster(address addr, bool isBatchPoster_) external onlyRollupOwner {
+    function setIsBatchPoster(address addr, bool isBatchPoster_) external override onlyRollupOwner {
         isBatchPoster[addr] = isBatchPoster_;
         emit OwnerFunctionCalled(1);
     }
@@ -343,7 +337,7 @@
      * @notice Makes Data Availability Service keyset valid
      * @param keysetBytes bytes of the serialized keyset
      */
-    function setValidKeyset(bytes calldata keysetBytes) external onlyRollupOwner {
+    function setValidKeyset(bytes calldata keysetBytes) external override onlyRollupOwner {
         bytes32 ksHash = keccak256(keysetBytes);
         if (dasKeySetInfo[ksHash].isValidKeyset) revert AlreadyValidDASKeyset(ksHash);
         dasKeySetInfo[ksHash] = DasKeySetInfo({
@@ -358,7 +352,7 @@
      * @notice Invalidates a Data Availability Service keyset
      * @param ksHash hash of the keyset
      */
-    function invalidateKeysetHash(bytes32 ksHash) external onlyRollupOwner {
+    function invalidateKeysetHash(bytes32 ksHash) external override onlyRollupOwner {
         if (!dasKeySetInfo[ksHash].isValidKeyset) revert NoSuchKeyset(ksHash);
         // we don't delete the block creation value since its used to fetch the SetValidKeyset
         // event efficiently. The event provides the hash preimage of the key.
