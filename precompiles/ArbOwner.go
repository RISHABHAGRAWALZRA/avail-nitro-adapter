// Copyright 2021-2023, Offchain Labs, Inc.
// For license information, see https://github.com/nitro/blob/master/LICENSE

package precompiles

import (
	"bytes"
	"encoding/json"
	"errors"
	"fmt"
	"math/big"

	"github.com/offchainlabs/nitro/arbos/l1pricing"
	"github.com/offchainlabs/nitro/util/arbmath"

	"github.com/ethereum/go-ethereum/common"
	"github.com/ethereum/go-ethereum/params"
)

// ArbOwner precompile provides owners with tools for managing the rollup.
// All calls to this precompile are authorized by the OwnerPrecompile wrapper,
// which ensures only a chain owner can access these methods. For methods that
// are safe for non-owners to call, see ArbOwnerOld
type ArbOwner struct {
	Address          addr // 0x70
	OwnerActs        func(ctx, mech, bytes4, addr, []byte) error
	OwnerActsGasCost func(bytes4, addr, []byte) (uint64, error)
}

var (
	ErrOutOfBounds = errors.New("value out of bounds")
)

// AddChainOwner adds account as a chain owner
func (con ArbOwner) AddChainOwner(c ctx, evm mech, newOwner addr) error {
	return c.State.ChainOwners().Add(newOwner)
}

// RemoveChainOwner removes account from the list of chain owners
func (con ArbOwner) RemoveChainOwner(c ctx, evm mech, addr addr) error {
	member, _ := con.IsChainOwner(c, evm, addr)
	if !member {
		return errors.New("tried to remove non-owner")
	}
	return c.State.ChainOwners().Remove(addr, c.State.ArbOSVersion())
}

// IsChainOwner checks if the account is a chain owner
func (con ArbOwner) IsChainOwner(c ctx, evm mech, addr addr) (bool, error) {
	return c.State.ChainOwners().IsMember(addr)
}

// GetAllChainOwners retrieves the list of chain owners
func (con ArbOwner) GetAllChainOwners(c ctx, evm mech) ([]common.Address, error) {
	return c.State.ChainOwners().AllMembers(65536)
}

// SetL1BaseFeeEstimateInertia sets how slowly ArbOS updates its estimate of the L1 basefee
func (con ArbOwner) SetL1BaseFeeEstimateInertia(c ctx, evm mech, inertia uint64) error {
	return c.State.L1PricingState().SetInertia(inertia)
}

// SetL2BaseFee sets the L2 gas price directly, bypassing the pool calculus
func (con ArbOwner) SetL2BaseFee(c ctx, evm mech, priceInWei huge) error {
	return c.State.L2PricingState().SetBaseFeeWei(priceInWei)
}

// SetMinimumL2BaseFee sets the minimum base fee needed for a transaction to succeed
func (con ArbOwner) SetMinimumL2BaseFee(c ctx, evm mech, priceInWei huge) error {
	return c.State.L2PricingState().SetMinBaseFeeWei(priceInWei)
}

// SetSpeedLimit sets the computational speed limit for the chain
func (con ArbOwner) SetSpeedLimit(c ctx, evm mech, limit uint64) error {
	return c.State.L2PricingState().SetSpeedLimitPerSecond(limit)
}

// SetMaxTxGasLimit sets the maximum size a tx (and block) can be
func (con ArbOwner) SetMaxTxGasLimit(c ctx, evm mech, limit uint64) error {
	return c.State.L2PricingState().SetMaxPerBlockGasLimit(limit)
}

// SetL2GasPricingInertia sets the L2 gas pricing inertia
func (con ArbOwner) SetL2GasPricingInertia(c ctx, evm mech, sec uint64) error {
	return c.State.L2PricingState().SetPricingInertia(sec)
}

// SetL2GasBacklogTolerance sets the L2 gas backlog tolerance
func (con ArbOwner) SetL2GasBacklogTolerance(c ctx, evm mech, sec uint64) error {
	return c.State.L2PricingState().SetBacklogTolerance(sec)
}

// GetNetworkFeeAccount gets the network fee collector
func (con ArbOwner) GetNetworkFeeAccount(c ctx, evm mech) (addr, error) {
	return c.State.NetworkFeeAccount()
}

// GetInfraFeeAccount gets the infrastructure fee collector
func (con ArbOwner) GetInfraFeeAccount(c ctx, evm mech) (addr, error) {
	return c.State.InfraFeeAccount()
}

// SetNetworkFeeAccount sets the network fee collector to the new network fee account
func (con ArbOwner) SetNetworkFeeAccount(c ctx, evm mech, newNetworkFeeAccount addr) error {
	return c.State.SetNetworkFeeAccount(newNetworkFeeAccount)
}

// SetInfraFeeAccount sets the infra fee collector to the new network fee account
func (con ArbOwner) SetInfraFeeAccount(c ctx, evm mech, newNetworkFeeAccount addr) error {
	return c.State.SetInfraFeeAccount(newNetworkFeeAccount)
}

// ScheduleArbOSUpgrade to the requested version at the requested timestamp
func (con ArbOwner) ScheduleArbOSUpgrade(c ctx, evm mech, newVersion uint64, timestamp uint64) error {
	return c.State.ScheduleArbOSUpgrade(newVersion, timestamp)
}

func (con ArbOwner) SetL1PricingEquilibrationUnits(c ctx, evm mech, equilibrationUnits huge) error {
	return c.State.L1PricingState().SetEquilibrationUnits(equilibrationUnits)
}

func (con ArbOwner) SetL1PricingInertia(c ctx, evm mech, inertia uint64) error {
	return c.State.L1PricingState().SetInertia(inertia)
}

func (con ArbOwner) SetL1PricingRewardRecipient(c ctx, evm mech, recipient addr) error {
	return c.State.L1PricingState().SetPayRewardsTo(recipient)
}

func (con ArbOwner) SetL1PricingRewardRate(c ctx, evm mech, weiPerUnit uint64) error {
	return c.State.L1PricingState().SetPerUnitReward(weiPerUnit)
}

func (con ArbOwner) SetL1PricePerUnit(c ctx, evm mech, pricePerUnit *big.Int) error {
	return c.State.L1PricingState().SetPricePerUnit(pricePerUnit)
}

func (con ArbOwner) SetPerBatchGasCharge(c ctx, evm mech, cost int64) error {
	return c.State.L1PricingState().SetPerBatchGasCost(cost)
}

func (con ArbOwner) SetAmortizedCostCapBips(c ctx, evm mech, cap uint64) error {
	return c.State.L1PricingState().SetAmortizedCostCapBips(cap)
}

func (con ArbOwner) ReleaseL1PricerSurplusFunds(c ctx, evm mech, maxWeiToRelease huge) (huge, error) {
	balance := evm.StateDB.GetBalance(l1pricing.L1PricerFundsPoolAddress)
	l1p := c.State.L1PricingState()
	recognized, err := l1p.L1FeesAvailable()
	if err != nil {
		return nil, err
	}
	weiToTransfer := new(big.Int).Sub(balance, recognized)
	if weiToTransfer.Sign() < 0 {
		return common.Big0, nil
	}
	if weiToTransfer.Cmp(maxWeiToRelease) > 0 {
		weiToTransfer = maxWeiToRelease
	}
	if _, err := l1p.AddToL1FeesAvailable(weiToTransfer); err != nil {
		return nil, err
	}
	return weiToTransfer, nil
}

// Sets the price (in evm gas basis points) of ink
func (con ArbOwner) SetInkPrice(c ctx, evm mech, price uint64) error {
	return c.State.Programs().SetInkPrice(arbmath.UBips(price))
}

// Sets the maximum depth (in wasm words) a wasm stack may grow
func (con ArbOwner) SetWasmMaxDepth(c ctx, evm mech, depth uint32) error {
	return c.State.Programs().SetWasmMaxDepth(depth)
}

// Sets the cost of starting a stylus hostio call
<<<<<<< HEAD
func (con ArbOwner) SetWasmHostioInk(c ctx, evm mech, ink uint64) error {
	return c.State.Programs().SetWasmHostioInk(ink)
}

// Gets the number of free wasm pages a tx gets
func (con ArbOwner) SetWasmFreePages(c ctx, evm mech, pages uint16) error {
	return c.State.Programs().SetFreePages(pages)
}

// Sets the base cost of each additional wasm page
func (con ArbOwner) SetWasmPageGas(c ctx, evm mech, gas uint32) error {
	return c.State.Programs().SetPageGas(gas)
}

// Sets the ramp that drives exponential wasm memory costs
func (con ArbOwner) SetWasmPageRamp(c ctx, evm mech, ramp uint32) error {
	return c.State.Programs().SetPageRamp(ramp)
=======
func (con ArbOwner) SetWasmHostioInk(c ctx, evm mech, cost uint64) error {
	return c.State.Programs().SetWasmHostioInk(cost)
}

func (con ArbOwner) SetChainConfig(c ctx, evm mech, serializedChainConfig []byte) error {
	if c == nil {
		return errors.New("nil context")
	}
	if c.txProcessor == nil {
		return errors.New("uninitialized tx processor")
	}
	if c.txProcessor.MsgIsNonMutating() {
		var newConfig params.ChainConfig
		err := json.Unmarshal(serializedChainConfig, &newConfig)
		if err != nil {
			return fmt.Errorf("invalid chain config, can't deserialize: %w", err)
		}
		if newConfig.ChainID == nil {
			return errors.New("invalid chain config, missing chain id")
		}
		chainId, err := c.State.ChainId()
		if err != nil {
			return fmt.Errorf("failed to get chain id from ArbOS state: %w", err)
		}
		if newConfig.ChainID.Cmp(chainId) != 0 {
			return fmt.Errorf("invalid chain config, chain id mismatch, want: %v, have: %v", chainId, newConfig.ChainID)
		}
		oldSerializedConfig, err := c.State.ChainConfig()
		if err != nil {
			return fmt.Errorf("failed to get old chain config from ArbOS state: %w", err)
		}
		if bytes.Equal(oldSerializedConfig, serializedChainConfig) {
			return errors.New("new chain config is the same as old one in ArbOS state")
		}
		if len(oldSerializedConfig) != 0 {
			var oldConfig params.ChainConfig
			err = json.Unmarshal(oldSerializedConfig, &oldConfig)
			if err != nil {
				return fmt.Errorf("failed to deserialize old chain config: %w", err)
			}
			if err := oldConfig.CheckCompatible(&newConfig, evm.Context.BlockNumber.Uint64(), evm.Context.Time); err != nil {
				return fmt.Errorf("invalid chain config, not compatible with previous: %w", err)
			}
		}
		currentConfig := evm.ChainConfig()
		if err := currentConfig.CheckCompatible(&newConfig, evm.Context.BlockNumber.Uint64(), evm.Context.Time); err != nil {
			return fmt.Errorf("invalid chain config, not compatible with EVM's chain config: %w", err)
		}
	}
	return c.State.SetChainConfig(serializedChainConfig)
>>>>>>> 2cc91e45
}<|MERGE_RESOLUTION|>--- conflicted
+++ resolved
@@ -174,7 +174,6 @@
 }
 
 // Sets the cost of starting a stylus hostio call
-<<<<<<< HEAD
 func (con ArbOwner) SetWasmHostioInk(c ctx, evm mech, ink uint64) error {
 	return c.State.Programs().SetWasmHostioInk(ink)
 }
@@ -192,9 +191,6 @@
 // Sets the ramp that drives exponential wasm memory costs
 func (con ArbOwner) SetWasmPageRamp(c ctx, evm mech, ramp uint32) error {
 	return c.State.Programs().SetPageRamp(ramp)
-=======
-func (con ArbOwner) SetWasmHostioInk(c ctx, evm mech, cost uint64) error {
-	return c.State.Programs().SetWasmHostioInk(cost)
 }
 
 func (con ArbOwner) SetChainConfig(c ctx, evm mech, serializedChainConfig []byte) error {
@@ -243,5 +239,4 @@
 		}
 	}
 	return c.State.SetChainConfig(serializedChainConfig)
->>>>>>> 2cc91e45
 }