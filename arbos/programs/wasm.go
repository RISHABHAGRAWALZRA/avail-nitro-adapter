// Copyright 2022-2023, Offchain Labs, Inc.
// For license information, see https://github.com/OffchainLabs/nitro/blob/master/LICENSE

//go:build js
// +build js

package programs

import (
	"github.com/ethereum/go-ethereum/common"
	"github.com/ethereum/go-ethereum/core/vm"
<<<<<<< HEAD
=======
	"github.com/ethereum/go-ethereum/log"
	"github.com/offchainlabs/nitro/arbos/burn"
>>>>>>> 87f3673c
	"github.com/offchainlabs/nitro/arbos/util"
	"github.com/offchainlabs/nitro/arbutil"
	"github.com/offchainlabs/nitro/util/arbmath"
)

type addr = common.Address
type hash = common.Hash

// rust types
type u8 = uint8
type u16 = uint16
type u32 = uint32
type u64 = uint64
type usize = uintptr

// opaque types
type rustVec byte
type rustConfig byte
type rustMachine byte
type rustEvmData byte

func compileUserWasmRustImpl(
<<<<<<< HEAD
	wasm []byte, version, debugMode u32, pageLimit u16, outMachineHash []byte,
) (machine *rustMachine, footprint u16, err *rustVec)
=======
	wasm []byte, pageLimit, version u16, debugMode u32,
) (machine *rustMachine, info wasmPricingInfo, err *rustVec)
>>>>>>> 87f3673c

func callUserWasmRustImpl(
	compiledHash *hash, calldata []byte, params *rustConfig, evmApi []byte,
	evmData *rustEvmData, gas *u64,
) (status userStatus, out *rustVec)

func readRustVecLenImpl(vec *rustVec) (len u32)
func rustVecIntoSliceImpl(vec *rustVec, ptr *byte)
func rustMachineDropImpl(mach *rustMachine)
func rustConfigImpl(version u16, maxDepth, inkPrice, debugMode u32) *rustConfig
func rustEvmDataImpl(
	blockBasefee *hash,
	chainId u64,
	blockCoinbase *addr,
	blockGasLimit u64,
	blockNumber u64,
	blockTimestamp u64,
	contractAddress *addr,
	msgSender *addr,
	msgValue *hash,
	txGasPrice *hash,
	txOrigin *addr,
	reentrant u32,
) *rustEvmData

<<<<<<< HEAD
func compileUserWasm(db vm.StateDB, program addr, wasm []byte, pageLimit u16, version u32, debug bool) (u16, common.Hash, error) {
	debugMode := arbmath.BoolToUint32(debug)
	_, footprint, hash, err := compileUserWasmRustWrapper(db, program, wasm, pageLimit, version, debugMode)
	return footprint, hash, err
=======
func compileUserWasm(
	db vm.StateDB,
	program addr,
	wasm []byte,
	pageLimit u16,
	version u16,
	debug bool,
	burner burn.Burner,
) (*wasmPricingInfo, error) {
	debugMode := arbmath.BoolToUint32(debug)
	machine, info, err := compileUserWasmRustImpl(wasm, pageLimit, version, debugMode)
	defer rustMachineDropImpl(machine)
	if err != nil {
		_, _, err := userFailure.toResult(err.intoSlice(), debug)
		return nil, err
	}
	if err := payForCompilation(burner, &info); err != nil {
		return nil, err
	}
	return &info, nil
>>>>>>> 87f3673c
}

func callUserWasm(
	address common.Address,
	program Program,
	scope *vm.ScopeContext,
	db vm.StateDB,
	interpreter *vm.EVMInterpreter,
	tracingInfo *util.TracingInfo,
	calldata []byte,
	evmData *evmData,
	params *goParams,
	memoryModel *MemoryModel,
) ([]byte, error) {
<<<<<<< HEAD
=======
	// since the program has previously passed compilation, don't limit memory
	pageLimit := uint16(math.MaxUint16)
	debug := arbmath.UintToBool(params.debugMode)

	wasm, err := getWasm(db, address)
	if err != nil {
		log.Crit("failed to get wasm", "program", program, "err", err)
	}

	// compile the machine (TODO: reuse these)
	machine, _, errVec := compileUserWasmRustImpl(wasm, pageLimit, params.version, params.debugMode)
	if err != nil {
		_, _, err := userFailure.toResult(errVec.intoSlice(), debug)
		return nil, err
	}

	root := db.NoncanonicalProgramHash(scope.Contract.CodeHash, params.version)
>>>>>>> 87f3673c
	evmApi := newApi(interpreter, tracingInfo, scope, memoryModel)
	defer evmApi.drop()

	status, output := callUserWasmRustImpl(
		&program.compiledHash,
		calldata,
		params.encode(),
		evmApi.funcs,
		evmData.encode(),
		&scope.Contract.Gas,
	)
<<<<<<< HEAD
	result := output.intoSlice()
	return status.output(result)
}

func compileUserWasmRustWrapper(
	db vm.StateDB, program addr, wasm []byte, pageLimit u16, version, debugMode u32,
) (*rustMachine, u16, common.Hash, error) {
	outHash := common.Hash{}
	machine, footprint, err := compileUserWasmRustImpl(wasm, version, debugMode, pageLimit, outHash[:])
	if err != nil {
		_, err := userFailure.output(err.intoSlice())
		return nil, footprint, common.Hash{}, err
	}
	return machine, footprint, outHash, nil
=======
	data, _, err := status.toResult(output.intoSlice(), debug)
	return data, err
>>>>>>> 87f3673c
}

func (vec *rustVec) intoSlice() []byte {
	len := readRustVecLenImpl(vec)
	slice := make([]byte, len)
	rustVecIntoSliceImpl(vec, arbutil.SliceToPointer(slice))
	return slice
}

func (p *goParams) encode() *rustConfig {
	return rustConfigImpl(p.version, p.maxDepth, p.inkPrice.ToUint32(), p.debugMode)
}

func (d *evmData) encode() *rustEvmData {
	return rustEvmDataImpl(
		&d.blockBasefee,
		u64(d.chainId),
		&d.blockCoinbase,
		u64(d.blockGasLimit),
		u64(d.blockNumber),
		u64(d.blockTimestamp),
		&d.contractAddress,
		&d.msgSender,
		&d.msgValue,
		&d.txGasPrice,
		&d.txOrigin,
		u32(d.reentrant),
	)
}<|MERGE_RESOLUTION|>--- conflicted
+++ resolved
@@ -9,11 +9,7 @@
 import (
 	"github.com/ethereum/go-ethereum/common"
 	"github.com/ethereum/go-ethereum/core/vm"
-<<<<<<< HEAD
-=======
-	"github.com/ethereum/go-ethereum/log"
 	"github.com/offchainlabs/nitro/arbos/burn"
->>>>>>> 87f3673c
 	"github.com/offchainlabs/nitro/arbos/util"
 	"github.com/offchainlabs/nitro/arbutil"
 	"github.com/offchainlabs/nitro/util/arbmath"
@@ -36,13 +32,8 @@
 type rustEvmData byte
 
 func compileUserWasmRustImpl(
-<<<<<<< HEAD
-	wasm []byte, version, debugMode u32, pageLimit u16, outMachineHash []byte,
-) (machine *rustMachine, footprint u16, err *rustVec)
-=======
-	wasm []byte, pageLimit, version u16, debugMode u32,
+	wasm []byte, pageLimit, version u16, debugMode u32, outMachineHash []byte,
 ) (machine *rustMachine, info wasmPricingInfo, err *rustVec)
->>>>>>> 87f3673c
 
 func callUserWasmRustImpl(
 	compiledHash *hash, calldata []byte, params *rustConfig, evmApi []byte,
@@ -68,12 +59,6 @@
 	reentrant u32,
 ) *rustEvmData
 
-<<<<<<< HEAD
-func compileUserWasm(db vm.StateDB, program addr, wasm []byte, pageLimit u16, version u32, debug bool) (u16, common.Hash, error) {
-	debugMode := arbmath.BoolToUint32(debug)
-	_, footprint, hash, err := compileUserWasmRustWrapper(db, program, wasm, pageLimit, version, debugMode)
-	return footprint, hash, err
-=======
 func compileUserWasm(
 	db vm.StateDB,
 	program addr,
@@ -82,10 +67,10 @@
 	version u16,
 	debug bool,
 	burner burn.Burner,
-) (*wasmPricingInfo, error) {
+) (*wasmPricingInfo, common.Hash, error) {
 	debugMode := arbmath.BoolToUint32(debug)
-	machine, info, err := compileUserWasmRustImpl(wasm, pageLimit, version, debugMode)
-	defer rustMachineDropImpl(machine)
+	module, info, hash, err := compileUserWasmRustWrapper(db, program, wasm, pageLimit, version, debugMode)
+	defer rustModuleDropImpl(module)
 	if err != nil {
 		_, _, err := userFailure.toResult(err.intoSlice(), debug)
 		return nil, err
@@ -93,8 +78,7 @@
 	if err := payForCompilation(burner, &info); err != nil {
 		return nil, err
 	}
-	return &info, nil
->>>>>>> 87f3673c
+	return footprint, hash, err
 }
 
 func callUserWasm(
@@ -109,28 +93,9 @@
 	params *goParams,
 	memoryModel *MemoryModel,
 ) ([]byte, error) {
-<<<<<<< HEAD
-=======
-	// since the program has previously passed compilation, don't limit memory
-	pageLimit := uint16(math.MaxUint16)
-	debug := arbmath.UintToBool(params.debugMode)
-
-	wasm, err := getWasm(db, address)
-	if err != nil {
-		log.Crit("failed to get wasm", "program", program, "err", err)
-	}
-
-	// compile the machine (TODO: reuse these)
-	machine, _, errVec := compileUserWasmRustImpl(wasm, pageLimit, params.version, params.debugMode)
-	if err != nil {
-		_, _, err := userFailure.toResult(errVec.intoSlice(), debug)
-		return nil, err
-	}
-
-	root := db.NoncanonicalProgramHash(scope.Contract.CodeHash, params.version)
->>>>>>> 87f3673c
 	evmApi := newApi(interpreter, tracingInfo, scope, memoryModel)
 	defer evmApi.drop()
+	debug := arbmath.UintToBool(params.debugMode)
 
 	status, output := callUserWasmRustImpl(
 		&program.compiledHash,
@@ -140,25 +105,19 @@
 		evmData.encode(),
 		&scope.Contract.Gas,
 	)
-<<<<<<< HEAD
-	result := output.intoSlice()
-	return status.output(result)
+	data, _, err := status.toResult(output.intoSlice(), debug)
+	return data, err
 }
 
-func compileUserWasmRustWrapper(
+func compileMachine(
 	db vm.StateDB, program addr, wasm []byte, pageLimit u16, version, debugMode u32,
-) (*rustMachine, u16, common.Hash, error) {
-	outHash := common.Hash{}
-	machine, footprint, err := compileUserWasmRustImpl(wasm, version, debugMode, pageLimit, outHash[:])
+) (*rustMachine, u16, error) {
+	machine, footprint, err := compileUserWasmRustImpl(wasm, version, debugMode, pageLimit)
 	if err != nil {
 		_, err := userFailure.output(err.intoSlice())
-		return nil, footprint, common.Hash{}, err
+		return nil, footprint, err
 	}
-	return machine, footprint, outHash, nil
-=======
-	data, _, err := status.toResult(output.intoSlice(), debug)
-	return data, err
->>>>>>> 87f3673c
+	return machine, footprint, nil
 }
 
 func (vec *rustVec) intoSlice() []byte {
