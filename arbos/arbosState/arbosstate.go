--- conflicted
+++ resolved
@@ -79,11 +79,6 @@
 	}
 	return &ArbosState{
 		arbosVersion,
-<<<<<<< HEAD
-		33,
-		33,
-=======
->>>>>>> 75b98eb6
 		backingStorage.OpenStorageBackedUint64(uint64(upgradeVersionOffset)),
 		backingStorage.OpenStorageBackedUint64(uint64(upgradeTimestampOffset)),
 		backingStorage.OpenStorageBackedAddress(uint64(networkFeeAccountOffset)),
@@ -336,13 +331,11 @@
 			ensure(params.UpgradeToVersion(2))
 			ensure(params.Save())
 
-<<<<<<< HEAD
-		case 32, 33:
-			// these versions are left to Avail Orbit chains for custom upgrades.
-=======
 		case 32:
 			// no change state needed
->>>>>>> 75b98eb6
+
+		case 33:
+			// these versions are left to Avail Orbit chains for custom upgrades.
 
 		default:
 			return fmt.Errorf(
